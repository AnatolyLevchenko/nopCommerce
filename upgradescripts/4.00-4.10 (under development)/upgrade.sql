--- conflicted
+++ resolved
@@ -941,7 +941,6 @@
   <LocaleResource Name="Common.WrongCaptchaMessage">
     <Value>The reCAPTCHA response is invalid or malformed. Please try again.</Value>
   </LocaleResource>
-<<<<<<< HEAD
   <LocaleResource Name="Admin.Configuration.PaymentMethods">
     <Value>Payment methods</Value>
   </LocaleResource>
@@ -1157,10 +1156,9 @@
   </LocaleResource>
   <LocaleResource Name="Enums.Nop.Core.Domain.Catalog.AttributeControlType.ImageSquares">
     <Value>Image squares</Value>
-=======
+  </LocaleResource>
   <LocaleResource Name="Admin.Common.DeleteConfirmation.Selected">
     <Value>Are you sure you want to delete selected items?</Value>
->>>>>>> 3f780378
   </LocaleResource>
 </Language>
 '
