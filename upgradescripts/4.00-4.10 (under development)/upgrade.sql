﻿--upgrade scripts from nopCommerce 4.00 to 4.10

--new locale resources
declare @resources xml
--a resource will be deleted if its value is empty
set @resources='
<Language>  
  <LocaleResource Name="Admin.Configuration.Currencies.Fields.CurrencyCode.Hint">
    <Value>The currency code. For a list of currency codes, go to: https://en.wikipedia.org/wiki/ISO_4217</Value>
  </LocaleResource>  
  <LocaleResource Name="Admin.Customers.Customers.Fields.Avatar">
    <Value>Avatar</Value>
  </LocaleResource>
  <LocaleResource Name="Admin.Configuration.Settings.Catalog.ExportImportAllowDownloadImages">
    <Value>Export/Import products. Allow download images</Value>
  </LocaleResource>
  <LocaleResource Name="Admin.Configuration.Settings.Catalog.ExportImportAllowDownloadImages.Hint">
    <Value>Check if images can be downloaded from remote server when exporting products</Value>
  </LocaleResource> 
  <LocaleResource Name="Admin.ContentManagement.Topics.List.SearchKeywords">
    <Value>Search keywords</Value>
  </LocaleResource>
  <LocaleResource Name="Admin.ContentManagement.Topics.List.SearchKeywords.Hint">
    <Value>Search topic(s) by specific keywords.</Value>
  </LocaleResource>  
  <LocaleResource Name="Admin.Configuration.Settings.Catalog.ShowProductReviewsPerStore.Hint">
    <Value>Check to display reviews written in the current store only (on a product details page and on the account product reviews page).</Value>
  </LocaleResource>
  <LocaleResource Name="Admin.Catalog.ViewMode.Grid">
    <Value>Grid</Value>
  </LocaleResource>
  <LocaleResource Name="Admin.Catalog.ViewMode.List">
    <Value>List</Value>
  </LocaleResource>
  <LocaleResource Name="Admin.Configuration.Settings.Catalog.DefaultViewMode">
    <Value>Default view mode</Value>
  </LocaleResource>    
  <LocaleResource Name="Admin.Configuration.Settings.Catalog.DefaultViewMode.Hint">
    <Value>Choose the default view mode for catalog pages.</Value>
  </LocaleResource>     
  <LocaleResource Name="Admin.Promotions.Discounts.List.SearchEndDate">
    <Value>End date</Value>
  </LocaleResource>
  <LocaleResource Name="Admin.Promotions.Discounts.List.SearchEndDate.Hint">
    <Value>The end date for the search.</Value>
  </LocaleResource>
  <LocaleResource Name="Admin.Promotions.Discounts.List.SearchStartDate">
    <Value>Start date</Value>
  </LocaleResource>
  <LocaleResource Name="Admin.Promotions.Discounts.List.SearchStartDate.Hint">
    <Value>The start date for the search.</Value>
  </LocaleResource>
  <LocaleResource Name="Enums.Nop.Core.Domain.Security.UserRegistrationType.AdminApproval">
    <Value></Value>
  </LocaleResource>
  <LocaleResource Name="Enums.Nop.Core.Domain.Security.UserRegistrationType.Disabled">
    <Value></Value>
  </LocaleResource>
  <LocaleResource Name="Enums.Nop.Core.Domain.Security.UserRegistrationType.EmailValidation">
    <Value></Value>
  </LocaleResource>
  <LocaleResource Name="Enums.Nop.Core.Domain.Security.UserRegistrationType.Standard">
    <Value></Value>
  </LocaleResource>
  <LocaleResource Name="Enums.Nop.Core.Domain.Customers.UserRegistrationType.AdminApproval">
    <Value>A customer should be approved by administrator</Value>
  </LocaleResource>
  <LocaleResource Name="Enums.Nop.Core.Domain.Customers.UserRegistrationType.Disabled">
    <Value>Registration is disabled</Value>
  </LocaleResource>
  <LocaleResource Name="Enums.Nop.Core.Domain.Customers.UserRegistrationType.EmailValidation">
    <Value>Email validation is required after registration</Value>
  </LocaleResource>
  <LocaleResource Name="Enums.Nop.Core.Domain.Customers.UserRegistrationType.Standard">
    <Value>Standard account creation</Value>
  </LocaleResource>
  <LocaleResource Name="Admin.Catalog.Products.Fields.Sku.Reserved">
    <Value>The entered SKU is already reserved for the product ''{0}''</Value>
  </LocaleResource>
  <LocaleResource Name="Admin.Catalog.Products.ProductAttributes.AttributeCombinations.Fields.Sku.Reserved">
    <Value>The entered SKU is already reserved for one of combinations of the product ''{0}''</Value>
  </LocaleResource> 
  <LocaleResource Name="Admin.Catalog.LowStockReport.SearchPublished">
    <Value>Published</Value>
  </LocaleResource>
  <LocaleResource Name="Admin.Catalog.LowStockReport.SearchPublished.Hint">
    <Value>Search by a "Published" property.</Value>
  </LocaleResource>
  <LocaleResource Name="Admin.Catalog.LowStockReport.SearchPublished.All">
    <Value>All</Value>
  </LocaleResource>
  <LocaleResource Name="Admin.Catalog.LowStockReport.SearchPublished.PublishedOnly">
    <Value>Published only</Value>
  </LocaleResource>
  <LocaleResource Name="Admin.Catalog.LowStockReport.SearchPublished.UnpublishedOnly">
    <Value>Unpublished only</Value>
  </LocaleResource>
  <LocaleResource Name="Products.Availability.SelectRequiredAttributes">
    <Value>Please select required attribute(s)</Value>
  </LocaleResource>
  <LocaleResource Name="PDFInvoice.VendorName">
    <Value>Vendor name</Value>
  </LocaleResource>
  <LocaleResource Name="Order.Product(s).VendorName">
    <Value>Vendor name</Value>
  </LocaleResource> 
  <LocaleResource Name="ShoppingCart.VendorName">
    <Value>Vendor name</Value>
  </LocaleResource>
  <LocaleResource Name="Admin.Configuration.Settings.Vendor.ShowVendorOnOrderDetailsPage">
    <Value>Show vendor name on order details page</Value>
  </LocaleResource>
  <LocaleResource Name="Admin.Configuration.Settings.Vendor.ShowVendorOnOrderDetailsPage.Hint">
    <Value>Check to show vendor name of product on the order details page.</Value>
  </LocaleResource>
  <LocaleResource Name="Admin.Catalog.Products.ProductAttributes.AttributeCombinations.Edit">
    <Value>Edit combination</Value>
  </LocaleResource>
  <LocaleResource Name="Admin.Catalog.Products.ProductAttributes.AttributeCombinations.Fields.Picture">
    <Value>Picture</Value>
  </LocaleResource>
  <LocaleResource Name="Admin.Catalog.Products.ProductAttributes.AttributeCombinations.Fields.Picture.Hint">
    <Value>Choose a picture associated to this attribute combination. This picture will replace the main product image when this product attribute combination is selected.</Value>
  </LocaleResource>
  <LocaleResource Name="Admin.Catalog.Products.ProductAttributes.AttributeCombinations.Fields.Picture.NoPicture">
    <Value>No picture</Value>
  </LocaleResource>
  <LocaleResource Name="Admin.Promotions.Discounts.Fields.DiscountUrl">
    <Value>URL with coupon code</Value>
  </LocaleResource>
  <LocaleResource Name="Admin.Promotions.Discounts.Fields.DiscountUrl.Hint">
    <Value>The sample link that includes a discount coupon code, so that customers do not have to input the coupon code at checkout. You can also use this query parameter with any other link to your store, for example link to certain product or category.</Value>
  </LocaleResource>
  <LocaleResource Name="Admin.Configuration.Settings.Catalog.NotifyCustomerAboutProductReviewReply">
    <Value>Notify customer about product review reply</Value>
  </LocaleResource>
  <LocaleResource Name="Admin.Configuration.Settings.Catalog.NotifyCustomerAboutProductReviewReply.Hint">
    <Value>Check to notify customer about product review reply.</Value>
  </LocaleResource>
  <LocaleResource Name="Admin.ContentManagement.MessageTemplates.Description.ProductReview.Reply.CustomerNotification">
    <Value><![CDATA[This message template is used to notify customers when a store owner (or vendor) replies to their product reviews. You can set up this option by ticking the checkbox <strong>Notify customer about product review reply</strong> in Configuration - Settings - Catalog settings.]]></Value>
  </LocaleResource>
  <LocaleResource Name="Admin.ContentManagement.MessageTemplates.Description.OrderPaid.AffiliateNotification">
	  <Value>This message template is used to notify an affiliate that the certain order was paid. The order gets the status Paid when the amount was charged.</Value>
  </LocaleResource>  
  <LocaleResource Name="Admin.ContentManagement.MessageTemplates.Description.OrderPlaced.AffiliateNotification">
	  <Value>This message template is used to notify an affiliate that the certain order was placed.</Value>
  </LocaleResource>  
  <LocaleResource Name="Admin.Common.SaveChanges">
	  <Value>Save changes</Value>
  </LocaleResource>  
  <LocaleResource Name="Admin.Common.CancelChanges">
	  <Value>Cancel changes</Value>
  </LocaleResource>      
  <LocaleResource Name="Admin.Catalog.Attributes.SpecificationAttributes.UsedByProducts">
    <Value>Used by products</Value>
  </LocaleResource>
  <LocaleResource Name="Admin.Catalog.Attributes.SpecificationAttributes.UsedByProducts.Product">
    <Value>Product</Value>
  </LocaleResource>    
  <LocaleResource Name="Admin.Catalog.Attributes.SpecificationAttributes.UsedByProducts.Published">
    <Value>Published</Value>
  </LocaleResource>   
  <LocaleResource Name="Admin.Configuration.Stores.Fields.SecureUrl">
    <Value></Value>
  </LocaleResource>
  <LocaleResource Name="Admin.Configuration.Stores.Fields.SecureUrl.Hint">
    <Value></Value>
  </LocaleResource>
  <LocaleResource Name="Admin.Configuration.Stores.Fields.Url.Hint">
    <Value>The URL of your store e.g. http://www.yourstore.com/ or https://www.yourstore.com/mystore/.</Value>
  </LocaleResource>
  <LocaleResource Name="Admin.Configuration.Settings.Catalog.ProductReviewsSortByCreatedDateAscending">
	  <Value>Sort by ascending</Value>
  </LocaleResource>  
  <LocaleResource Name="Admin.Configuration.Settings.Catalog.ProductReviewsSortByCreatedDateAscending.Hint">
	  <Value>Check if the product reviews should be sorted by creation date as ascending</Value>
  </LocaleResource> 
  <LocaleResource Name="Admin.Configuration.Settings.Catalog.ExportImportSplitProductsFile">
    <Value>Export/Import products. Allow splitting file</Value>
  </LocaleResource>
  <LocaleResource Name="Admin.Configuration.Settings.Catalog.ExportImportSplitProductsFile.Hint">
    <Value>Check if you want to import products from individual files of the optimal size, which were automatically created from the main file. This function will help you import a large amount of data with a smaller delay.</Value>
  </LocaleResource>  
  <LocaleResource Name="Admin.CurrentCarts.CartsAndWishlists">
    <Value>Shopping carts and wishlists</Value>
  </LocaleResource>  
  <LocaleResource Name="Admin.CurrentCarts">
    <Value></Value>
  </LocaleResource>
  <LocaleResource Name="Admin.CurrentWishlists">
    <Value></Value>
  </LocaleResource>  
  <LocaleResource Name="Admin.ShoppingCartType.ShoppingCartType">
    <Value>Shopping cart type</Value>
  </LocaleResource>
  <LocaleResource Name="Admin.ShoppingCartType.ShoppingCartType.Hint">
    <Value>Choose a shopping cart type.</Value>
  </LocaleResource> 
  <LocaleResource Name="Admin.Customers.Customers.CurrentShoppingCart">
    <Value></Value>
  </LocaleResource>  
  <LocaleResource Name="Admin.Customers.Customers.ShoppingCartAndWishlist">
    <Value>Shopping cart and wishlist</Value>
  </LocaleResource>
  <LocaleResource Name="Admin.Customers.Customers.CurrentWishlist">
    <Value></Value>
  </LocaleResource> 
  <LocaleResource Name="Admin.Catalog.Products.ProductAttributes.Attributes.Values.Fields.PriceAdjustmentUsePercentage">
    <Value>Price adjustment. Use percentage</Value>
  </LocaleResource>
  <LocaleResource Name="Admin.Catalog.Products.ProductAttributes.Attributes.Values.Fields.PriceAdjustmentUsePercentage.Hint">
    <Value>Determines whether to apply a percentage to the product. If not enabled, a fixed value is used.</Value>
  </LocaleResource>  
  <LocaleResource Name="Admin.Catalog.Attributes.ProductAttributes.PredefinedValues.Fields.PriceAdjustmentUsePercentage">
    <Value>Price adjustment. Use percentage</Value>
  </LocaleResource>
  <LocaleResource Name="Admin.Catalog.Attributes.ProductAttributes.PredefinedValues.Fields.PriceAdjustmentUsePercentage.Hint">
    <Value>Determines whether to apply a percentage to the product. If not enabled, a fixed value is used.</Value>
  </LocaleResource>  
  <LocaleResource Name="Admin.Catalog.Attributes.ProductAttributes.PredefinedValues.Fields.PriceAdjustment.Hint">
    <Value>The price adjustment applied when choosing this attribute value. For example ''10'' to add 10 dollars. Or 10% if ''Use percentage'' is ticked.</Value>
  </LocaleResource>
  <LocaleResource Name="Admin.Catalog.Products.ProductAttributes.Attributes.Values.Fields.PriceAdjustment.Hint">
    <Value>The price adjustment applied when choosing this attribute value. For example ''10'' to add 10 dollars. Or 10% if ''Use percentage'' is ticked.</Value>
  </LocaleResource> 
  <LocaleResource Name="Admin.Vendors.VendorAttributes">
    <Value>Vendor attributes</Value>
  </LocaleResource>
  <LocaleResource Name="Admin.Vendors.VendorAttributes.Added">
    <Value>The new attribute has been added successfully.</Value>
  </LocaleResource>
  <LocaleResource Name="Admin.Vendors.VendorAttributes.AddNew">
    <Value>Add new vendor attribute</Value>
  </LocaleResource>
  <LocaleResource Name="Admin.Vendors.VendorAttributes.BackToList">
    <Value>back to vendor settings</Value>
  </LocaleResource>
  <LocaleResource Name="Admin.Vendors.VendorAttributes.Deleted">
    <Value>The attribute has been deleted successfully.</Value>
  </LocaleResource>
  <LocaleResource Name="Admin.Vendors.VendorAttributes.Description">
    <Value>You can manage additional vendor attributes below.</Value>
  </LocaleResource>
  <LocaleResource Name="Admin.Vendors.VendorAttributes.EditAttributeDetails">
    <Value>Edit vendor attribute details</Value>
  </LocaleResource>
  <LocaleResource Name="Admin.Vendors.VendorAttributes.Fields.AttributeControlType">
    <Value>Control type</Value>
  </LocaleResource>
  <LocaleResource Name="Admin.Vendors.VendorAttributes.Fields.AttributeControlType.Hint">
    <Value>Choose how to display your attribute values.</Value>
  </LocaleResource>
  <LocaleResource Name="Admin.Vendors.VendorAttributes.Fields.DisplayOrder">
    <Value>Display order</Value>
  </LocaleResource>
  <LocaleResource Name="Admin.Vendors.VendorAttributes.Fields.DisplayOrder.Hint">
    <Value>The vendor attribute display order. 1 represents the first item in the list.</Value>
  </LocaleResource>
  <LocaleResource Name="Admin.Vendors.VendorAttributes.Fields.IsRequired">
    <Value>Required</Value>
  </LocaleResource>
  <LocaleResource Name="Admin.Vendors.VendorAttributes.Fields.IsRequired.Hint">
    <Value>When an attribute is required, vendors must choose an appropriate attribute value before they can continue.</Value>
  </LocaleResource>
  <LocaleResource Name="Admin.Vendors.VendorAttributes.Fields.Name">
    <Value>Name</Value>
  </LocaleResource>
  <LocaleResource Name="Admin.Vendors.VendorAttributes.Fields.Name.Hint">
    <Value>The name of the vendor attribute.</Value>
  </LocaleResource>
  <LocaleResource Name="Admin.Vendors.VendorAttributes.Fields.Name.Required">
    <Value>Please provide a name.</Value>
  </LocaleResource>
  <LocaleResource Name="Admin.Vendors.VendorAttributes.Info">
    <Value>Attribute info</Value>
  </LocaleResource>
  <LocaleResource Name="Admin.Vendors.VendorAttributes.Updated">
    <Value>The attribute has been updated successfully.</Value>
  </LocaleResource>
  <LocaleResource Name="Admin.Vendors.VendorAttributes.Values">
    <Value>Attribute values</Value>
  </LocaleResource>
  <LocaleResource Name="Admin.Vendors.VendorAttributes.Values.AddNew">
    <Value>Add a new attribute value</Value>
  </LocaleResource>
  <LocaleResource Name="Admin.Vendors.VendorAttributes.Values.EditValueDetails">
    <Value>Edit attribute value details</Value>
  </LocaleResource>
  <LocaleResource Name="Admin.Vendors.VendorAttributes.Values.Fields.DisplayOrder">
    <Value>Display order</Value>
  </LocaleResource>
  <LocaleResource Name="Admin.Vendors.VendorAttributes.Values.Fields.DisplayOrder.Hint">
    <Value>The display order of the attribute value. 1 represents the first item in attribute value list.</Value>
  </LocaleResource>
  <LocaleResource Name="Admin.Vendors.VendorAttributes.Values.Fields.IsPreSelected">
    <Value>Pre-selected</Value>
  </LocaleResource>
  <LocaleResource Name="Admin.Vendors.VendorAttributes.Values.Fields.IsPreSelected.Hint">
    <Value>Determines whether this attribute value is pre-selected.</Value>
  </LocaleResource>
  <LocaleResource Name="Admin.Vendors.VendorAttributes.Values.Fields.Name">
    <Value>Name</Value>
  </LocaleResource>
  <LocaleResource Name="Admin.Vendors.VendorAttributes.Values.Fields.Name.Hint">
    <Value>The name of the vendor attribute value.</Value>
  </LocaleResource>
  <LocaleResource Name="Admin.Vendors.VendorAttributes.Values.Fields.Name.Required">
    <Value>Please provide a name.</Value>
  </LocaleResource>
  <LocaleResource Name="Admin.Vendors.VendorAttributes.Values.SaveBeforeEdit">
    <Value>You need to save the vendor attribute before you can add values for it.</Value>
  </LocaleResource>
  <LocaleResource Name="ActivityLog.AddNewVendorAttribute">
    <Value>Added a new vendor attribute (ID = {0})</Value>
  </LocaleResource>
  <LocaleResource Name="ActivityLog.AddNewVendorAttributeValue">
    <Value>Added a new vendor attribute value (ID = {0})</Value>
  </LocaleResource>
  <LocaleResource Name="ActivityLog.DeleteVendorAttribute">
    <Value>Deleted a vendor attribute (ID = {0})</Value>
  </LocaleResource>
  <LocaleResource Name="ActivityLog.DeleteVendorAttributeValue">
    <Value>Deleted a vendor attribute value (ID = {0})</Value>
  </LocaleResource>
  <LocaleResource Name="ActivityLog.EditVendorAttribute">
    <Value>Edited a vendor attribute (ID = {0})</Value>
  </LocaleResource>
  <LocaleResource Name="ActivityLog.EditVendorAttributeValue">
    <Value>Edited a vendor attribute value (ID = {0})</Value>
  </LocaleResource> 
  <LocaleResource Name="Account.Fields.County">
    <Value>County</Value>
  </LocaleResource>
  <LocaleResource Name="Account.Fields.County.Required">
    <Value>County is required.</Value>
  </LocaleResource>
  <LocaleResource Name="Address.Fields.County">
    <Value>County</Value>
  </LocaleResource>
  <LocaleResource Name="Address.Fields.County.Required">
    <Value>County is required.</Value>
  </LocaleResource>
  <LocaleResource Name="Admin.Address.Fields.County">
    <Value>County</Value>
  </LocaleResource>
  <LocaleResource Name="Admin.Address.Fields.County.Hint">
    <Value>Enter county.</Value>
  </LocaleResource>
  <LocaleResource Name="Admin.Address.Fields.County.Required">
    <Value>County is required.</Value>
  </LocaleResource>
  <LocaleResource Name="Admin.Configuration.Settings.CustomerUser.AddressFormFields.CountyEnabled">
    <Value>''County'' enabled</Value>
  </LocaleResource>
  <LocaleResource Name="Admin.Configuration.Settings.CustomerUser.AddressFormFields.CountyEnabled.Hint">
    <Value>Set if ''County'' is enabled.</Value>
  </LocaleResource>
  <LocaleResource Name="Admin.Configuration.Settings.CustomerUser.AddressFormFields.CountyRequired">
    <Value>''County'' required</Value>
  </LocaleResource>
  <LocaleResource Name="Admin.Configuration.Settings.CustomerUser.AddressFormFields.CountyRequired.Hint">
    <Value>Check if ''County'' is required.</Value>
  </LocaleResource>
  <LocaleResource Name="Admin.Configuration.Settings.CustomerUser.CountyEnabled">
    <Value>''County'' enabled</Value>
  </LocaleResource>
  <LocaleResource Name="Admin.Configuration.Settings.CustomerUser.CountyEnabled.Hint">
    <Value>Set if ''County'' is enabled.</Value>
  </LocaleResource>
  <LocaleResource Name="Admin.Configuration.Settings.CustomerUser.CountyRequired">
    <Value>''County'' required</Value>
  </LocaleResource>
  <LocaleResource Name="Admin.Configuration.Settings.CustomerUser.CountyRequired.Hint">
    <Value>Check if ''County'' is required.</Value>
  </LocaleResource>
  <LocaleResource Name="Admin.Customers.Customers.Fields.County">
    <Value>County</Value>
  </LocaleResource>
  <LocaleResource Name="Admin.Customers.Customers.Fields.County.Hint">
    <Value>The county.</Value>
  </LocaleResource>
  <LocaleResource Name="Admin.Customers.Customers.Fields.County.Required">
    <Value>County is required.</Value>
  </LocaleResource>
  <LocaleResource Name="Admin.Orders.Address.County">
    <Value>County</Value>
  </LocaleResource>
  <LocaleResource Name="Admin.Orders.Shipments.List.County">
    <Value>County</Value>
  </LocaleResource>
  <LocaleResource Name="Admin.Orders.Shipments.List.County.Hint">
    <Value>Search by a specific county.</Value>
  </LocaleResource>
  <LocaleResource Name="Admin.Catalog.Products.Import.CategoriesWithSameNameNotSupported">
    <Value>Categories with the same name are not supported in the same category level. Check your category list in "Catalog -> Categories" page</Value>
  </LocaleResource> 
  <LocaleResource Name="Admin.Configuration.Settings.GeneralCommon.DisplayDefaultFooterItemSettingsModel.DisplayApplyVendorAccountFooterItem">
    <Value>Display "Apply for vendor account"</Value>
  </LocaleResource>  
  <LocaleResource Name="Admin.Configuration.Settings.GeneralCommon.DisplayDefaultFooterItemSettingsModel.DisplayApplyVendorAccountFooterItem.Hint">
    <Value>Check if "Apply for vendor account" menu item should be displayed in the footer. Vendor functionality should be also enabled in this case.</Value>
  </LocaleResource>
  <LocaleResource Name="Admin.Configuration.Settings.GeneralCommon.DisplayDefaultFooterItemSettingsModel.DisplayBlogFooterItem">
    <Value>Display "Blog"</Value>
  </LocaleResource>  
  <LocaleResource Name="Admin.Configuration.Settings.GeneralCommon.DisplayDefaultFooterItemSettingsModel.DisplayBlogFooterItem.Hint">
    <Value>Check if "Blog" menu item should be displayed in the footer. Blog functionality should be also enabled in this case.</Value>
  </LocaleResource>
  <LocaleResource Name="Admin.Configuration.Settings.GeneralCommon.DisplayDefaultFooterItemSettingsModel.DisplayCompareProductsFooterItem">
    <Value>Display "Compare products list"</Value>
  </LocaleResource>  
  <LocaleResource Name="Admin.Configuration.Settings.GeneralCommon.DisplayDefaultFooterItemSettingsModel.DisplayCompareProductsFooterItem.Hint">
    <Value>Check if "Compare products list" menu item should be displayed in the footer. Compare products functionality should be also enabled in this case.</Value>
  </LocaleResource>
  <LocaleResource Name="Admin.Configuration.Settings.GeneralCommon.DisplayDefaultFooterItemSettingsModel.DisplayContactUsFooterItem">
    <Value>Display "Contact us"</Value>
  </LocaleResource>  
  <LocaleResource Name="Admin.Configuration.Settings.GeneralCommon.DisplayDefaultFooterItemSettingsModel.DisplayContactUsFooterItem.Hint">
    <Value>Check if "Contact us" menu item should be displayed in the footer.</Value>
  </LocaleResource>
  <LocaleResource Name="Admin.Configuration.Settings.GeneralCommon.DisplayDefaultFooterItemSettingsModel.DisplayCustomerAddressesFooterItem">
    <Value>Display "Addresses"</Value>
  </LocaleResource>  
  <LocaleResource Name="Admin.Configuration.Settings.GeneralCommon.DisplayDefaultFooterItemSettingsModel.DisplayCustomerAddressesFooterItem.Hint">
    <Value>Check if "Addresses" menu item should be displayed in the footer.</Value>
  </LocaleResource>
  <LocaleResource Name="Admin.Configuration.Settings.GeneralCommon.DisplayDefaultFooterItemSettingsModel.DisplayCustomerInfoFooterItem">
    <Value>Display "My account"</Value>
  </LocaleResource>  
  <LocaleResource Name="Admin.Configuration.Settings.GeneralCommon.DisplayDefaultFooterItemSettingsModel.DisplayCustomerInfoFooterItem.Hint">
    <Value>Check if "My account" menu item should be displayed in the footer.</Value>
  </LocaleResource>
  <LocaleResource Name="Admin.Configuration.Settings.GeneralCommon.DisplayDefaultFooterItemSettingsModel.DisplayCustomerOrdersFooterItem">
    <Value>Display "Orders"</Value>
  </LocaleResource>  
  <LocaleResource Name="Admin.Configuration.Settings.GeneralCommon.DisplayDefaultFooterItemSettingsModel.DisplayCustomerOrdersFooterItem.Hint">
    <Value>Check if "Orders" menu item should be displayed in the footer.</Value>
  </LocaleResource>
  <LocaleResource Name="Admin.Configuration.Settings.GeneralCommon.DisplayDefaultFooterItemSettingsModel.DisplayForumsFooterItem">
    <Value>Display "Forums"</Value>
  </LocaleResource>  
  <LocaleResource Name="Admin.Configuration.Settings.GeneralCommon.DisplayDefaultFooterItemSettingsModel.DisplayForumsFooterItem.Hint">
    <Value>Check if "Forums" menu item should be displayed in the footer.</Value>
  </LocaleResource>
  <LocaleResource Name="Admin.Configuration.Settings.GeneralCommon.DisplayDefaultFooterItemSettingsModel.DisplayNewProductsFooterItem">
    <Value>Display "New products"</Value>
  </LocaleResource>  
  <LocaleResource Name="Admin.Configuration.Settings.GeneralCommon.DisplayDefaultFooterItemSettingsModel.DisplayNewProductsFooterItem.Hint">
    <Value>Check if "New products" menu item should be displayed in the footer.</Value>
  </LocaleResource>
  <LocaleResource Name="Admin.Configuration.Settings.GeneralCommon.DisplayDefaultFooterItemSettingsModel.DisplayNewsFooterItem">
    <Value>Display "News"</Value>
  </LocaleResource>  
  <LocaleResource Name="Admin.Configuration.Settings.GeneralCommon.DisplayDefaultFooterItemSettingsModel.DisplayNewsFooterItem.Hint">
    <Value>Check if "News" menu item should be displayed in the footer.</Value>
  </LocaleResource>
  <LocaleResource Name="Admin.Configuration.Settings.GeneralCommon.DisplayDefaultFooterItemSettingsModel.DisplayProductSearchFooterItem">
    <Value>Display "Search"</Value>
  </LocaleResource>  
  <LocaleResource Name="Admin.Configuration.Settings.GeneralCommon.DisplayDefaultFooterItemSettingsModel.DisplayProductSearchFooterItem.Hint">
    <Value>Check if "Search" menu item should be displayed in the footer.</Value>
  </LocaleResource>
  <LocaleResource Name="Admin.Configuration.Settings.GeneralCommon.DisplayDefaultFooterItemSettingsModel.DisplayRecentlyViewedProductsFooterItem">
    <Value>Display "Recently viewed products"</Value>
  </LocaleResource>  
  <LocaleResource Name="Admin.Configuration.Settings.GeneralCommon.DisplayDefaultFooterItemSettingsModel.DisplayRecentlyViewedProductsFooterItem.Hint">
    <Value>Check if "Recently viewed products" menu item should be displayed in the footer.</Value>
  </LocaleResource>
  <LocaleResource Name="Admin.Configuration.Settings.GeneralCommon.DisplayDefaultFooterItemSettingsModel.DisplayShoppingCartFooterItem">
    <Value>Display "Shopping cart"</Value>
  </LocaleResource>  
  <LocaleResource Name="Admin.Configuration.Settings.GeneralCommon.DisplayDefaultFooterItemSettingsModel.DisplayShoppingCartFooterItem.Hint">
    <Value>Check if "Shopping cart" menu item should be displayed in the footer.</Value>
  </LocaleResource>
  <LocaleResource Name="Admin.Configuration.Settings.GeneralCommon.DisplayDefaultFooterItemSettingsModel.DisplaySitemapFooterItem">
    <Value>Display "Sitemap"</Value>
  </LocaleResource>  
  <LocaleResource Name="Admin.Configuration.Settings.GeneralCommon.DisplayDefaultFooterItemSettingsModel.DisplaySitemapFooterItem.Hint">
    <Value>Check if "Sitemap" menu item should be displayed in the footer.</Value>
  </LocaleResource>
  <LocaleResource Name="Admin.Configuration.Settings.GeneralCommon.DisplayDefaultFooterItemSettingsModel.DisplayWishlistFooterItem">
    <Value>Display "Wishlist"</Value>
  </LocaleResource>  
  <LocaleResource Name="Admin.Configuration.Settings.GeneralCommon.DisplayDefaultFooterItemSettingsModel.DisplayWishlistFooterItem.Hint">
    <Value>Check if "Wishlist" menu item should be displayed in the footer.</Value>
  </LocaleResource> 
  <LocaleResource Name="Admin.Configuration.Settings.GeneralCommon.BlockTitle.FooterItems">
    <Value>Footer items</Value>
  </LocaleResource> 
  <LocaleResource Name="Admin.Orders.List.BillingPhone">
    <Value>Billing phone number</Value>
  </LocaleResource>
  <LocaleResource Name="Admin.Orders.List.BillingPhone.Hint">
    <Value>Filter by customer billing phone number.</Value>
  </LocaleResource>  
  <LocaleResource Name="Admin.Configuration.Settings.GeneralCommon.SitemapPageSize">
    <Value>Sitemap page size</Value>
  </LocaleResource>
  <LocaleResource Name="Admin.Configuration.Settings.GeneralCommon.SitemapPageSize.Hint">
    <Value>A number of items displayed on one sitemap page.</Value>
  </LocaleResource>
  <LocaleResource Name="Admin.Catalog.Products.ProductAttributes.AttributeCombinations.GenerateSeveral">
    <Value>Generate several combinations</Value>
  </LocaleResource>
  <LocaleResource Name="Admin.Catalog.Products.ProductAttributes.AttributeCombinations.GenerateSeveralTitle">
    <Value>Choose some attribute values to generate necessary combinations</Value>
  </LocaleResource>  
  <LocaleResource Name="Admin.Catalog.Products.ProductAttributes.AttributeCombinations.Generate">
    <Value>Generate</Value>
  </LocaleResource>  
  <LocaleResource Name="Admin.Catalog.Products.ProductAttributes.AttributeCombinations.RequiredAttribute">
    <Value>* - required attribute</Value>
  </LocaleResource>
  <LocaleResource Name="Admin.Catalog.Products.ProductAttributes.AttributeCombinations.SelectRequiredAttributes">
    <Value>There are required attributes: {0}</Value>
  </LocaleResource> 
  <LocaleResource Name="Admin.Customers.Customers.RewardPoints.Fields.AddRewardPointsMessage">
    <Value></Value>
  </LocaleResource>
  <LocaleResource Name="Admin.Customers.Customers.RewardPoints.Fields.AddRewardPointsMessage.Hint">
    <Value></Value>
  </LocaleResource>
  <LocaleResource Name="Admin.Customers.Customers.RewardPoints.Fields.AddRewardPointsStore">
    <Value></Value>
  </LocaleResource>
  <LocaleResource Name="Admin.Customers.Customers.RewardPoints.Fields.AddRewardPointsStore.Hint">
    <Value></Value>
  </LocaleResource>
  <LocaleResource Name="Admin.Customers.Customers.RewardPoints.Fields.AddRewardPointsValue">
    <Value></Value>
  </LocaleResource>
  <LocaleResource Name="Admin.Customers.Customers.RewardPoints.Fields.AddRewardPointsValue.Hint">
    <Value></Value>
  </LocaleResource>
  <LocaleResource Name="Admin.Customers.Customers.RewardPoints.Fields.ActivatePointsImmediately">
    <Value>Activate points immediately</Value>
  </LocaleResource>
  <LocaleResource Name="Admin.Customers.Customers.RewardPoints.Fields.ActivatePointsImmediately.Hint">
    <Value>Activate bonus points immediately after they are added.</Value>
  </LocaleResource>
  <LocaleResource Name="Admin.Customers.Customers.RewardPoints.Fields.ActivationDelay">
    <Value>Reward points activation</Value>
  </LocaleResource>
  <LocaleResource Name="Admin.Customers.Customers.RewardPoints.Fields.ActivationDelay.Hint">
    <Value>Specify how many days (hours) must elapse before earned points become active.</Value>
  </LocaleResource>
  <LocaleResource Name="Admin.Customers.Customers.RewardPoints.Fields.Message.Hint">
    <Value>Enter message (comment).</Value>
  </LocaleResource>
  <LocaleResource Name="Admin.Customers.Customers.RewardPoints.Fields.Points.Hint">
    <Value>Enter points to add. Negative values are also supported (reduce points).</Value>
  </LocaleResource>
  <LocaleResource Name="Admin.Customers.Customers.RewardPoints.Fields.Store.Hint">
    <Value>Choose a store. It''s useful only when you have "Points accumulated for all stores" setting disabled.</Value>
  </LocaleResource>
  <LocaleResource Name="Admin.Configuration.Settings.GeneralCommon.ForceSslForAllPages.Hint">
    <Value>By default not all site pages are SSL protected. Check to force SSL for the entire site. This setting is highly recommended when you have SSL enabled on your store.</Value>
  </LocaleResource>
  <LocaleResource Name="Admin.Customers.Customers.RewardPoints.Fields.Date">
    <Value></Value>
  </LocaleResource>
  <LocaleResource Name="Admin.Customers.Customers.RewardPoints.Fields.CreatedDate">
    <Value>Date</Value>
  </LocaleResource>
  <LocaleResource Name="Admin.Customers.Customers.RewardPoints.Fields.EndDate">
    <Value>End date</Value>
  </LocaleResource>
  <LocaleResource Name="RewardPoints.Fields.Date">
    <Value></Value>
  </LocaleResource>
  <LocaleResource Name="RewardPoints.Fields.CreatedDate">
    <Value>Date</Value>
  </LocaleResource>
  <LocaleResource Name="RewardPoints.Fields.EndDate">
    <Value>End date</Value>
  </LocaleResource>
  <LocaleResource Name="RewardPoints.Message.Expired">
    <Value>Unused reward points from {0} have expired</Value>
  </LocaleResource>
  <LocaleResource Name="Admin.Configuration.Settings.RewardPoints.RegistrationPointsValidity">
    <Value>Registration points validity</Value>
  </LocaleResource>
  <LocaleResource Name="Admin.Configuration.Settings.RewardPoints.RegistrationPointsValidity.Hint">
    <Value>Specify number of days when the points awarded for registration will be valid.</Value>
  </LocaleResource>
  <LocaleResource Name="Admin.Configuration.Settings.RewardPoints.RegistrationPointsValidity.Postfix">
    <Value>Days</Value>
  </LocaleResource>
  <LocaleResource Name="Admin.Configuration.Settings.RewardPoints.PurchasesPointsValidity">
    <Value>Purchases points validity</Value>
  </LocaleResource>
  <LocaleResource Name="Admin.Configuration.Settings.RewardPoints.PurchasesPointsValidity.Hint">
    <Value>Specify number of days when the points awarded for purchases will be valid.</Value>
  </LocaleResource>
  <LocaleResource Name="Admin.Configuration.Settings.RewardPoints.PurchasesPointsValidity.Postfix">
    <Value>Days</Value>
  </LocaleResource>
  <LocaleResource Name="Admin.Customers.Customers.RewardPoints.Fields.PointsValidity">
    <Value>Points validity</Value>
  </LocaleResource>
  <LocaleResource Name="Admin.Customers.Customers.RewardPoints.Fields.PointsValidity.Hint">
    <Value>Specify number of days when the awarded points will be valid (only for positive amount of points).</Value>
  </LocaleResource>
  <LocaleResource Name="Admin.Customers.Customers.RewardPoints.Fields.PointsValidity.Postfix">
    <Value>Days</Value>
  </LocaleResource>
  <LocaleResource Name="Admin.Configuration.Settings.RewardPoints.MinOrderTotalToAwardPoints">
    <Value>Minimum order total</Value>
  </LocaleResource>
  <LocaleResource Name="Admin.Configuration.Settings.RewardPoints.MinOrderTotalToAwardPoints.Hint">
    <Value>Specify the minimum order total (exclude shipping cost) to award points for purchases.</Value>
  </LocaleResource>
  <LocaleResource Name="Admin.Configuration.Settings.Order.CheckoutDisabled">
    <Value>Checkout disabled</Value>
  </LocaleResource>
  <LocaleResource Name="Admin.Configuration.Settings.Order.CheckoutDisabled.Hint">
    <Value>Check to disable the checkout process (a read-only mode where ordering is turned off temporarily).</Value>
  </LocaleResource>
  <LocaleResource Name="Checkout.Disabled">
    <Value>Sorry, checkout process is temporary disabled</Value>
  </LocaleResource>
  <LocaleResource Name="Admin.ContentManagement.Polls.Fields.LimitedToStores">
    <Value>Limited to stores</Value>
  </LocaleResource>
  <LocaleResource Name="Admin.ContentManagement.Polls.Fields.LimitedToStores.Hint">
    <Value>Option to limit this poll to a certain store. If you have multiple stores, choose one or several from the list. If you don''t use this option just leave this field empty.</Value>
  </LocaleResource>
  <LocaleResource Name="Admin.ContentManagement.Polls.List.SearchStore">
    <Value>Store</Value>
  </LocaleResource>
  <LocaleResource Name="Admin.ContentManagement.Polls.List.SearchStore.Hint">
    <Value>Search by a specific store.</Value>
  </LocaleResource>
  <LocaleResource Name="Admin.Configuration.Settings.Catalog.RemoveRequiredProducts">
    <Value>Remove required products</Value>
  </LocaleResource>
  <LocaleResource Name="Admin.Configuration.Settings.Catalog.RemoveRequiredProducts.Hint">
    <Value>Remove required products from the cart if the main one is removed.</Value>
  </LocaleResource>  
  <LocaleResource Name="ShoppingCart.RequiredProductWarning">
    <Value>This product requires the following product is added to the cart in the quantity of {1}: {0}</Value>
  </LocaleResource>  
  <LocaleResource Name="ShoppingCart.RequiredProductUpdateWarning">
    <Value>This product is required in the quantity of {0}</Value>
  </LocaleResource>
  <LocaleResource Name="Plugins.Shipping.FixedOrByWeight.Fields.From">
    <Value></Value>
  </LocaleResource> 
  <LocaleResource Name="Plugins.Shipping.FixedOrByWeight.Fields.From.Hint">
    <Value></Value>
  </LocaleResource> 
  <LocaleResource Name="Plugins.Shipping.FixedOrByWeight.Fields.To">
    <Value></Value>
  </LocaleResource> 
  <LocaleResource Name="Plugins.Shipping.FixedOrByWeight.Fields.To.Hint">
    <Value></Value>
  </LocaleResource> 
  <LocaleResource Name="Plugins.Shipping.FixedOrByWeight.Fields.WeightFrom">
    <Value>Order weight from</Value>
  </LocaleResource> 
  <LocaleResource Name="Plugins.Shipping.FixedOrByWeight.Fields.WeightFrom.Hint">
    <Value>Order weight from.</Value>
  </LocaleResource> 
  <LocaleResource Name="Plugins.Shipping.FixedOrByWeight.Fields.WeightTo">
    <Value>Order weight to</Value>
  </LocaleResource> 
  <LocaleResource Name="Plugins.Shipping.FixedOrByWeight.Fields.WeightTo.Hint">
    <Value>Order weight to.</Value>
  </LocaleResource>     
  <LocaleResource Name="Plugins.Shipping.FixedOrByWeight.Fields.OrderSubtotalFrom">
    <Value>Order subtotal from</Value>
  </LocaleResource> 
  <LocaleResource Name="Plugins.Shipping.FixedOrByWeight.Fields.OrderSubtotalFrom.Hint">
    <Value>Order subtotal from.</Value>
  </LocaleResource> 
  <LocaleResource Name="Plugins.Shipping.FixedOrByWeight.Fields.OrderSubtotalTo">
    <Value>Order subtotal to</Value>
  </LocaleResource> 
  <LocaleResource Name="Plugins.Shipping.FixedOrByWeight.Fields.OrderSubtotalTo.Hint">
    <Value>Order subtotal to.</Value>
  </LocaleResource>    
  <LocaleResource Name="Plugins.Shipping.FixedOrByWeight.ShippingByWeight">
    <Value></Value>
  </LocaleResource>
  <LocaleResource Name="Plugins.Shipping.FixedOrByWeight.Fixed">
    <Value></Value>
  </LocaleResource>
  <LocaleResource Name="Plugins.Shipping.FixedOrByWeight.Fields.Rate">
    <Value></Value>
  </LocaleResource>
  <LocaleResource Name="Plugins.Shipping.FixedOrByWeight.Fields.Store">
    <Value></Value>
  </LocaleResource>
  <LocaleResource Name="Plugins.Shipping.FixedOrByWeight.Fields.Store.Hint">
    <Value></Value>
  </LocaleResource>
  <LocaleResource Name="Plugins.Shipping.FixedOrByWeight.Fields.Warehouse">
    <Value></Value>
  </LocaleResource>
  <LocaleResource Name="Plugins.Shipping.FixedOrByWeight.Fields.Warehouse.Hint">
    <Value></Value>
  </LocaleResource>
  <LocaleResource Name="Plugins.Shipping.FixedOrByWeight.Fields.Country">
    <Value></Value>
  </LocaleResource>
  <LocaleResource Name="Plugins.Shipping.FixedOrByWeight.Fields.Country.Hint">
    <Value></Value>
  </LocaleResource>
  <LocaleResource Name="Plugins.Shipping.FixedOrByWeight.Fields.StateProvince">
    <Value></Value>
  </LocaleResource>
  <LocaleResource Name="Plugins.Shipping.FixedOrByWeight.Fields.StateProvince.Hint">
    <Value></Value>
  </LocaleResource>
  <LocaleResource Name="Plugins.Shipping.FixedOrByWeight.Fields.Zip">
    <Value></Value>
  </LocaleResource>
  <LocaleResource Name="Plugins.Shipping.FixedOrByWeight.Fields.Zip.Hint">
    <Value></Value>
  </LocaleResource>
  <LocaleResource Name="Plugins.Shipping.FixedOrByWeight.Fields.ShippingMethod">
    <Value></Value>
  </LocaleResource>
  <LocaleResource Name="Plugins.Shipping.FixedOrByWeight.Fields.ShippingMethod.Hint">
    <Value></Value>
  </LocaleResource>  
  <LocaleResource Name="Plugins.Shipping.FixedOrByWeight.Fields.From">
    <Value></Value>
  </LocaleResource>
  <LocaleResource Name="Plugins.Shipping.FixedOrByWeight.Fields.From.Hint">
    <Value></Value>
  </LocaleResource>
  <LocaleResource Name="Plugins.Shipping.FixedOrByWeight.Fields.To">
    <Value></Value>
  </LocaleResource>
  <LocaleResource Name="Plugins.Shipping.FixedOrByWeight.Fields.To.Hint">
    <Value></Value>
  </LocaleResource>
  <LocaleResource Name="Plugins.Shipping.FixedOrByWeight.Fields.AdditionalFixedCost">
    <Value></Value>
  </LocaleResource>
  <LocaleResource Name="Plugins.Shipping.FixedOrByWeight.Fields.AdditionalFixedCost.Hint">
    <Value></Value>
  </LocaleResource>
  <LocaleResource Name="Plugins.Shipping.FixedOrByWeight.Fields.LowerWeightLimit">
    <Value></Value>
  </LocaleResource>
  <LocaleResource Name="Plugins.Shipping.FixedOrByWeight.Fields.LowerWeightLimit.Hint">
    <Value></Value>
  </LocaleResource>
  <LocaleResource Name="Plugins.Shipping.FixedOrByWeight.Fields.PercentageRateOfSubtotal">
    <Value></Value>
  </LocaleResource>
  <LocaleResource Name="Plugins.Shipping.FixedOrByWeight.Fields.PercentageRateOfSubtotal.Hint">
    <Value></Value>
  </LocaleResource>
  <LocaleResource Name="Plugins.Shipping.FixedOrByWeight.Fields.RatePerWeightUnit">
    <Value></Value>
  </LocaleResource>
  <LocaleResource Name="Plugins.Shipping.FixedOrByWeight.Fields.RatePerWeightUnit.Hint">
    <Value></Value>
  </LocaleResource>
  <LocaleResource Name="Plugins.Shipping.FixedOrByWeight.Fields.LimitMethodsToCreated">
    <Value></Value>
  </LocaleResource>
  <LocaleResource Name="Plugins.Shipping.FixedOrByWeight.Fields.LimitMethodsToCreated.Hint">
    <Value></Value>
  </LocaleResource>
  <LocaleResource Name="Plugins.Shipping.FixedOrByWeight.Fields.DataHtml">
    <Value></Value>
  </LocaleResource>
  <LocaleResource Name="Plugins.Shipping.FixedOrByWeight.AddRecord">
    <Value></Value>
  </LocaleResource>
  <LocaleResource Name="Plugins.Shipping.FixedOrByWeight.Formula">
    <Value></Value>
  </LocaleResource>
  <LocaleResource Name="Plugins.Shipping.FixedOrByWeight.Formula.Value">
    <Value></Value>
  </LocaleResource>  
  <LocaleResource Name="Plugins.Shipping.FixedByWeightByTotal.ShippingByWeight">
    <Value>By Weight/Total</Value>
  </LocaleResource>
  <LocaleResource Name="Plugins.Shipping.FixedByWeightByTotal.Fixed">
    <Value>Fixed Rate</Value>
  </LocaleResource>
  <LocaleResource Name="Plugins.Shipping.FixedByWeightByTotal.Fields.Rate">
    <Value>Rate</Value>
  </LocaleResource>
  <LocaleResource Name="Plugins.Shipping.FixedByWeightByTotal.Fields.Store">
    <Value>Store</Value>
  </LocaleResource>
  <LocaleResource Name="Plugins.Shipping.FixedByWeightByTotal.Fields.Store.Hint">
    <Value>If an asterisk is selected, then this shipping rate will apply to all stores.</Value>
  </LocaleResource>
  <LocaleResource Name="Plugins.Shipping.FixedByWeightByTotal.Fields.Warehouse">
    <Value>Warehouse</Value>
  </LocaleResource>
  <LocaleResource Name="Plugins.Shipping.FixedByWeightByTotal.Fields.Warehouse.Hint">
    <Value>If an asterisk is selected, then this shipping rate will apply to all warehouses.</Value>
  </LocaleResource>
  <LocaleResource Name="Plugins.Shipping.FixedByWeightByTotal.Fields.Country">
    <Value>Country</Value>
  </LocaleResource>
  <LocaleResource Name="Plugins.Shipping.FixedByWeightByTotal.Fields.Country.Hint">
    <Value>If an asterisk is selected, then this shipping rate will apply to all customers, regardless of the country.</Value>
  </LocaleResource>
  <LocaleResource Name="Plugins.Shipping.FixedByWeightByTotal.Fields.StateProvince">
    <Value>State / province</Value>
  </LocaleResource>
  <LocaleResource Name="Plugins.Shipping.FixedByWeightByTotal.Fields.StateProvince.Hint">
    <Value>If an asterisk is selected, then this shipping rate will apply to all customers from the given country, regardless of the state.</Value>
  </LocaleResource>
  <LocaleResource Name="Plugins.Shipping.FixedByWeightByTotal.Fields.Zip">
    <Value>Zip</Value>
  </LocaleResource>
  <LocaleResource Name="Plugins.Shipping.FixedByWeightByTotal.Fields.Zip.Hint">
    <Value>Zip / postal code. If zip is empty, then this shipping rate will apply to all customers from the given country or state, regardless of the zip code.</Value>
  </LocaleResource>
  <LocaleResource Name="Plugins.Shipping.FixedByWeightByTotal.Fields.ShippingMethod">
    <Value>Shipping method</Value>
  </LocaleResource>
  <LocaleResource Name="Plugins.Shipping.FixedByWeightByTotal.Fields.ShippingMethod.Hint">
    <Value>Choose shipping method.</Value>
  </LocaleResource>  
  <LocaleResource Name="Plugins.Shipping.FixedByWeightByTotal.Fields.From">
    <Value>Order weight from</Value>
  </LocaleResource>
  <LocaleResource Name="Plugins.Shipping.FixedByWeightByTotal.Fields.From.Hint">
    <Value>Order weight from.</Value>
  </LocaleResource>
  <LocaleResource Name="Plugins.Shipping.FixedByWeightByTotal.Fields.To">
    <Value>Order weight to</Value>
  </LocaleResource>
  <LocaleResource Name="Plugins.Shipping.FixedByWeightByTotal.Fields.To.Hint">
    <Value>Order weight to.</Value>
  </LocaleResource>
  <LocaleResource Name="Plugins.Shipping.FixedByWeightByTotal.Fields.AdditionalFixedCost">
    <Value>Additional fixed cost</Value>
  </LocaleResource>
  <LocaleResource Name="Plugins.Shipping.FixedByWeightByTotal.Fields.AdditionalFixedCost.Hint">
    <Value>Specify an additional fixed cost per shopping cart for this option. Set to 0 if you don''t want an additional fixed cost to be applied.</Value>
  </LocaleResource>
  <LocaleResource Name="Plugins.Shipping.FixedByWeightByTotal.Fields.LowerWeightLimit">
    <Value>Lower weight limit</Value>
  </LocaleResource>
  <LocaleResource Name="Plugins.Shipping.FixedByWeightByTotal.Fields.LowerWeightLimit.Hint">
    <Value>Lower weight limit. This field can be used for \"per extra weight unit\" scenarios.</Value>
  </LocaleResource>
  <LocaleResource Name="Plugins.Shipping.FixedByWeightByTotal.Fields.PercentageRateOfSubtotal">
    <Value>Charge percentage (of subtotal)</Value>
  </LocaleResource>
  <LocaleResource Name="Plugins.Shipping.FixedByWeightByTotal.Fields.PercentageRateOfSubtotal.Hint">
    <Value>Charge percentage (of subtotal).</Value>
  </LocaleResource>
  <LocaleResource Name="Plugins.Shipping.FixedByWeightByTotal.Fields.RatePerWeightUnit">
    <Value>Rate per weight unit</Value>
  </LocaleResource>
  <LocaleResource Name="Plugins.Shipping.FixedByWeightByTotal.Fields.RatePerWeightUnit.Hint">
    <Value>Rate per weight unit.</Value>
  </LocaleResource>
  <LocaleResource Name="Plugins.Shipping.FixedByWeightByTotal.Fields.LimitMethodsToCreated">
    <Value>Limit shipping methods to configured ones</Value>
  </LocaleResource>
  <LocaleResource Name="Plugins.Shipping.FixedByWeightByTotal.Fields.LimitMethodsToCreated.Hint">
    <Value>If you check this option, then your customers will be limited to shipping options configured here. Otherwise, they''ll be able to choose any existing shipping options even they are not configured here (zero shipping fee in this case).</Value>
  </LocaleResource>
  <LocaleResource Name="Plugins.Shipping.FixedByWeightByTotal.Fields.DataHtml">
    <Value>Data</Value>
  </LocaleResource>
  <LocaleResource Name="Plugins.Shipping.FixedByWeightByTotal.AddRecord">
    <Value>Add record</Value>
  </LocaleResource>
  <LocaleResource Name="Plugins.Shipping.FixedByWeightByTotal.Formula">
    <Value>Formula to calculate rates</Value>
  </LocaleResource>
  <LocaleResource Name="Plugins.Shipping.FixedByWeightByTotal.Formula.Value">
    <Value>[additional fixed cost] + ([order total weight] - [lower weight limit]) * [rate per weight unit] + [order subtotal] * [charge percentage]</Value>
  </LocaleResource>    
  <LocaleResource Name="Admin.Customers.Customers.RewardPoints.AddingZeroValueNotAllowed">
    <Value>Adding a new row with zero value isn''t allowed</Value>
  </LocaleResource>  
  <LocaleResource Name="Account.Fields.Username.NotValid">
    <Value>Username is not valid</Value>
  </LocaleResource>
  <LocaleResource Name="Admin.Configuration.Settings.CustomerUser.UsernameValidationEnabled">
    <Value>Username validation is enabled</Value>
  </LocaleResource>
  <LocaleResource Name="Admin.Configuration.Settings.CustomerUser.UsernameValidationEnabled.Hint">
    <Value>Check to enable username validation (when registering or changing on the "My Account" page)</Value>
  </LocaleResource>  
  <LocaleResource Name="Admin.Configuration.Settings.CustomerUser.UsernameValidationUseRegex">
    <Value>Use regex for username validation</Value>
  </LocaleResource>
  <LocaleResource Name="Admin.Configuration.Settings.CustomerUser.UsernameValidationUseRegex.Hint">
    <Value>Check to use a regular expression for username validation (when registering or changing on the "My Account" page)</Value>
  </LocaleResource>  
  <LocaleResource Name="Admin.Configuration.Settings.CustomerUser.UsernameValidationRule">
    <Value>Username validation rule</Value>
  </LocaleResource>  
  <LocaleResource Name="Admin.Configuration.Settings.CustomerUser.UsernameValidationRule.Hint">
    <Value>Set the validation rule for username. You can specify a list of allowed characters or a regular expression. If you use a regular expression check the "Use regex for username validation" setting.</Value>
  </LocaleResource>
  <LocaleResource Name="Admin.Configuration.Settings.CustomerSettings.RegexValidationRule.Error">
    <Value>The regular expression for username validation is incorrect</Value>
  </LocaleResource> 
  <LocaleResource Name="Admin.Configuration.Settings.Order.DeleteGiftCardUsageHistory">
    <Value>Delete gift card usage history after order cancellation</Value>
  </LocaleResource> 
  <LocaleResource Name="Admin.Configuration.Settings.Order.DeleteGiftCardUsageHistory.Hint">
    <Value>Check to delete gift card usage history after order cancellation</Value>
  </LocaleResource>   
  <LocaleResource Name="Admin.Catalog.BulkEdit.Fields.ManageInventoryMethod.MultipleWarehouse">
    <Value>(multi-warehouse)</Value>
  </LocaleResource>    
  <LocaleResource Name="Admin.Configuration.Stores.Fields.DefaultLanguage.DefaultItemText">
    <Value>---</Value>
  </LocaleResource>
  <LocaleResource Name="Admin.Promotions.Discounts.Fields.DiscountLimitation.Hint">
    <Value>Choose the limitation of discount. This parameter will not be taken into account for recurring products/orders.</Value>
  </LocaleResource> 
  <LocaleResource Name="Enums.Nop.Web.Framework.Security.Captcha.ReCaptchaVersion.Version1">
    <Value></Value>
  </LocaleResource>
  <LocaleResource Name="Enums.Nop.Web.Framework.Security.Captcha.ReCaptchaVersion.Version2">
    <Value></Value>
  </LocaleResource>
  <LocaleResource Name="Admin.Configuration.Settings.GeneralCommon.reCaptchaVersion">
    <Value></Value>
  </LocaleResource>
  <LocaleResource Name="Admin.Configuration.Settings.GeneralCommon.reCaptchaVersion.Hint">
    <Value></Value>
  </LocaleResource>
  <LocaleResource Name="Common.WrongCaptchaV2">
    <Value></Value>
  </LocaleResource>
  <LocaleResource Name="Common.WrongCaptcha">
    <Value></Value>
  </LocaleResource>
  <LocaleResource Name="Common.WrongCaptchaMessage">
    <Value>The reCAPTCHA response is invalid or malformed. Please try again.</Value>
  </LocaleResource>
  <LocaleResource Name="Admin.Configuration.PaymentMethods">
    <Value>Payment methods</Value>
  </LocaleResource>
  <LocaleResource Name="Admin.Configuration.PaymentMethodsAndRestrictions">
    <Value>Payment methods and restrictions</Value>
  </LocaleResource>
  <LocaleResource Name="Admin.Configuration.Payment">
    <Value></Value>
  </LocaleResource>
  <LocaleResource Name="Admin.Configuration.Settings.RewardPoints.MaximumRewardPointsToUsePerOrder">
    <Value>Maximum reward points to use per order</Value>
  </LocaleResource>
  <LocaleResource Name="Admin.Configuration.Settings.RewardPoints.MaximumRewardPointsToUsePerOrder.Hint">
    <Value>Customers won''t be able to use more than X reward points per one order. Set to 0 if you do not want to use this setting.</Value>
  </LocaleResource>  
  <LocaleResource Name="Checkout.UseRewardPoints">
    <Value>Use my reward points, {0} reward points ({1}) available for this order</Value>
  </LocaleResource>
  <LocaleResource Name="Admin.Configuration.Settings.Catalog.ExportImportRelatedEntitiesByName">
    <Value>Export/Import related entities using name</Value>
  </LocaleResource>
  <LocaleResource Name="Admin.Configuration.Settings.Catalog.ExportImportRelatedEntitiesByName.Hint">
    <Value>Check if related entities should be exported/imported using name.</Value>
  </LocaleResource>    
  <LocaleResource Name="Admin.Catalog.Products.Import.ManufacturersDontExist">
    <Value>Manufacturers with the following names and/or IDs don''t exist: {0}</Value>
  </LocaleResource>
  <LocaleResource Name="Admin.Catalog.Products.Import.CategoriesDontExist">
    <Value>Categories with the following names and/or IDs don''t exist: {0}</Value>
  </LocaleResource>
  <LocaleResource Name="Plugins.Widgets.GoogleAnalytics.Note">
    <Value></Value>
  </LocaleResource>
  <LocaleResource Name="Admin.ContentManagement.Widgets.ChooseZone">
    <Value></Value>
  </LocaleResource>
  <LocaleResource Name="Admin.ContentManagement.Widgets.ChooseZone.Hint">
    <Value></Value>
  </LocaleResource>
  <LocaleResource Name="Plugins.Widgets.GoogleAnalytics.TrackingScript.Hint">
    <Value>Paste the tracking code generated by Google Analytics here. {GOOGLEID} and {CUSTOMER_TRACKING} will be dynamically replaced.</Value>
  </LocaleResource>
  <LocaleResource Name="Admin.Configuration.Settings.Gdpr">
    <Value>GDPR settings</Value>
  </LocaleResource>
  <LocaleResource Name="Admin.Configuration.Settings.Gdpr.BlockTitle.Common">
    <Value>Common</Value>
  </LocaleResource>
  <LocaleResource Name="Admin.Configuration.Settings.Gdpr.BlockTitle.Consents">
    <Value>Consents</Value>
  </LocaleResource>
  <LocaleResource Name="Admin.Configuration.Settings.Gdpr.Consent.Added">
    <Value>The new consent has been added successfully.</Value>
  </LocaleResource>
  <LocaleResource Name="Admin.Configuration.Settings.Gdpr.Consent.AddNew">
    <Value>Add consent</Value>
  </LocaleResource>
  <LocaleResource Name="Admin.Configuration.Settings.Gdpr.Consent.BackToList">
    <Value>back to consent list</Value>
  </LocaleResource>
  <LocaleResource Name="Admin.Configuration.Settings.Gdpr.Consent.Deleted">
    <Value>The consent has been deleted successfully.</Value>
  </LocaleResource>
  <LocaleResource Name="Admin.Configuration.Settings.Gdpr.Consent.DisplayDuringRegistration">
    <Value>Display during registration</Value>
  </LocaleResource>
  <LocaleResource Name="Admin.Configuration.Settings.Gdpr.Consent.DisplayDuringRegistration.Hint">
    <Value>Check to display this consent on the registration page.</Value>
  </LocaleResource>
  <LocaleResource Name="Admin.Configuration.Settings.Gdpr.Consent.DisplayOnCustomerInfoPage">
    <Value>Display on ''customer info'' page</Value>
  </LocaleResource>
  <LocaleResource Name="Admin.Configuration.Settings.Gdpr.Consent.DisplayOnCustomerInfoPage.Hint">
    <Value>Check to display this consent on the ''customer info'' page.</Value>
  </LocaleResource>
  <LocaleResource Name="Admin.Configuration.Settings.Gdpr.Consent.DisplayOrder">
    <Value>Display order</Value>
  </LocaleResource>
  <LocaleResource Name="Admin.Configuration.Settings.Gdpr.Consent.DisplayOrder.Hint">
    <Value>The consent display order. 1 represents the first item in the list.</Value>
  </LocaleResource>
  <LocaleResource Name="Admin.Configuration.Settings.Gdpr.Consent.Edit">
    <Value>Edit consent</Value>
  </LocaleResource>
  <LocaleResource Name="Admin.Configuration.Settings.Gdpr.Consent.IsRequired">
    <Value>Is required</Value>
  </LocaleResource>
  <LocaleResource Name="Admin.Configuration.Settings.Gdpr.Consent.IsRequired.Hint">
    <Value>Check if this consent is required to be ticked.</Value>
  </LocaleResource>
  <LocaleResource Name="Admin.Configuration.Settings.Gdpr.Consent.Message">
    <Value>Message</Value>
  </LocaleResource>
  <LocaleResource Name="Admin.Configuration.Settings.Gdpr.Consent.Message.Hint">
    <Value>Enter message (question) displayed to customers.</Value>
  </LocaleResource>
  <LocaleResource Name="Admin.Configuration.Settings.Gdpr.Consent.Message.Required">
    <Value>Please provide a message.</Value>
  </LocaleResource>
  <LocaleResource Name="Admin.Configuration.Settings.Gdpr.Consent.RequiredMessage">
    <Value>Required message</Value>
  </LocaleResource>
  <LocaleResource Name="Admin.Configuration.Settings.Gdpr.Consent.RequiredMessage.Hint">
    <Value>Enter message (error) displayed when this consent is not ticked by a customer.</Value>
  </LocaleResource>
  <LocaleResource Name="Admin.Configuration.Settings.Gdpr.Consent.RequiredMessage.Required">
    <Value>Please provide a required message.</Value>
  </LocaleResource>
  <LocaleResource Name="Admin.Configuration.Settings.Gdpr.Consent.Updated">
    <Value>The GDPR consent has been updated successfully.</Value>
  </LocaleResource>
  <LocaleResource Name="Admin.Configuration.Settings.Gdpr.GdprEnabled">
    <Value>GDPR enabled</Value>
  </LocaleResource>
  <LocaleResource Name="Admin.Configuration.Settings.Gdpr.GdprEnabled.Hint">
    <Value>Check to enable GDPR (General Data Protection Regulation).</Value>
  </LocaleResource>
  <LocaleResource Name="Admin.Configuration.Settings.Gdpr.LogNewsletterConsent">
    <Value>Log "newsletter" consent</Value>
  </LocaleResource>
  <LocaleResource Name="Admin.Configuration.Settings.Gdpr.LogNewsletterConsent.Hint">
    <Value>Check to log "newsletter" consent (if this feature is enabled in your store).</Value>
  </LocaleResource>
  <LocaleResource Name="Admin.Configuration.Settings.Gdpr.LogPrivacyPolicyConsent">
    <Value>Log "accept privacy policy" consent</Value>
  </LocaleResource>
  <LocaleResource Name="Admin.Configuration.Settings.Gdpr.LogPrivacyPolicyConsent.Hint">
    <Value>Check to log "accept privacy policy" consent (if this feature is enabled in your store).</Value>
  </LocaleResource>
  <LocaleResource Name="Enums.Nop.Core.Domain.Gdpr.GdprRequestType.ConsentAgree">
    <Value>Consent (agree)</Value>
  </LocaleResource>
  <LocaleResource Name="Enums.Nop.Core.Domain.Gdpr.GdprRequestType.ConsentDisagree">
    <Value>Consent (disagree)</Value>
  </LocaleResource>
  <LocaleResource Name="Enums.Nop.Core.Domain.Gdpr.GdprRequestType.ExportData">
    <Value>Export data</Value>
  </LocaleResource>
  <LocaleResource Name="Enums.Nop.Core.Domain.Gdpr.GdprRequestType.DeleteCustomer">
    <Value>Delete customer</Value>
  </LocaleResource>
  <LocaleResource Name="Admin.Customers.GdprLog">
    <Value>GDPR requests (log)</Value>
  </LocaleResource>
  <LocaleResource Name="Admin.Customers.GdprLog.Fields.CreatedOn">
    <Value>Date</Value>
  </LocaleResource>
  <LocaleResource Name="Admin.Customers.GdprLog.Fields.CustomerInfo">
    <Value>Customer info</Value>
  </LocaleResource>
  <LocaleResource Name="Admin.Customers.GdprLog.Fields.RequestDetails">
    <Value>Request details</Value>
  </LocaleResource>
  <LocaleResource Name="Admin.Customers.GdprLog.Fields.RequestType">
    <Value>Request type</Value>
  </LocaleResource>
  <LocaleResource Name="Admin.Customers.GdprLog.List.SearchEmail">
    <Value>Email</Value>
  </LocaleResource>
  <LocaleResource Name="Admin.Customers.GdprLog.List.SearchEmail.Hint">
    <Value>Search by a specific email (exact match).</Value>
  </LocaleResource>
  <LocaleResource Name="Admin.Customers.GdprLog.List.SearchRequestType">
    <Value>Request type</Value>
  </LocaleResource>
  <LocaleResource Name="Admin.Customers.GdprLog.List.SearchRequestType.Hint">
    <Value>Search by request type.</Value>
  </LocaleResource>
  <LocaleResource Name="Gdpr.DeleteRequested">
    <Value>Requested to delete account</Value>
  </LocaleResource>
  <LocaleResource Name="Gdpr.DeleteRequested.Success">
    <Value>We''ll process your request as soon as possible</Value>
  </LocaleResource>
  <LocaleResource Name="Gdpr.Exported">
    <Value>Exported personal data</Value>
  </LocaleResource>
  <LocaleResource Name="Gdpr.Consent.Newsletter">
    <Value>Newsletter</Value>
  </LocaleResource>
  <LocaleResource Name="Gdpr.Consent.PrivacyPolicy">
    <Value>Privacy policy</Value>
  </LocaleResource>
  <LocaleResource Name="Account.Gdpr">
    <Value>GDPR tools</Value>
  </LocaleResource>
  <LocaleResource Name="Account.Gdpr.Delete">
    <Value>Right to be Forgotten</Value>
  </LocaleResource>
  <LocaleResource Name="Account.Gdpr.Delete.Button">
    <Value>Delete account</Value>
  </LocaleResource>
  <LocaleResource Name="Account.Gdpr.Delete.Hint">
    <Value>You can use the button below to remove your personal and other data from our store. Keep in mind that this process will delete your account, so you will no longer be able to access or use it anymore.</Value>
  </LocaleResource>
  <LocaleResource Name="Account.Gdpr.Export">
    <Value>Export personal Data</Value>
  </LocaleResource>
  <LocaleResource Name="Account.Gdpr.Export.Button">
    <Value>Export</Value>
  </LocaleResource>
  <LocaleResource Name="Account.Gdpr.Export.Hint">
    <Value>You can use the button below to download all the data we store and use for a better experience in our store.</Value>
  </LocaleResource>
  <LocaleResource Name="Admin.Customers.Customers.Gdpr">
    <Value>GDPR</Value>
  </LocaleResource>
  <LocaleResource Name="Admin.Customers.Customers.Gdpr.Delete">
    <Value>Permanent delete</Value>
  </LocaleResource>
  <LocaleResource Name="Admin.Customers.Customers.Gdpr.Export">
    <Value>Export data</Value>
  </LocaleResource>
  <LocaleResource Name="Enums.Nop.Core.Domain.Catalog.AttributeControlType.ImageSquares">
    <Value>Image squares</Value>
  </LocaleResource>
  <LocaleResource Name="Admin.Common.DeleteConfirmation.Selected">
    <Value>Are you sure you want to delete selected items?</Value>
  </LocaleResource>
  <LocaleResource Name="Search.SearchBox.SearchPageLink">
    <Value>View all results...</Value>
  </LocaleResource>
  <LocaleResource Name="Admin.Configuration.Settings.Catalog.ShowLinkToAllResultInSearchAutoComplete">
    <Value>Show a link to all search results in the autocomplete box</Value>
  </LocaleResource>
  <LocaleResource Name="Admin.Configuration.Settings.Catalog.ShowLinkToAllResultInSearchAutoComplete.Hint">
    <Value>Determines whether the link to all results should be displayed in the autocomplete search box. Displayed if the number of items found is greater than the displayed quantity in the autocomplete box.</Value>
  </LocaleResource>
<<<<<<< HEAD
  <LocaleResource Name="Admin.System.Maintenance.ReIndexTables">
    <Value>Re-index database tables</Value>
  </LocaleResource>
  <LocaleResource Name="Admin.System.Maintenance.ReIndexTables.Complete">
    <Value>Re-indexing of database tables complete</Value>
  </LocaleResource>
  <LocaleResource Name="Admin.System.Maintenance.ReIndexTables.Lable">
    <Value>Modifies existing tables by rebuilding the index. When you execute re-indexing in a table, only the statistics associated with the indexes are updated. Automatic or manual statistics created in the table (instead of an index) are not updated.</Value>
  </LocaleResource>
  <LocaleResource Name="Admin.System.Maintenance.ReIndexTables.Progress">
    <Value>Re-indexing...</Value>
  </LocaleResource>  
  <LocaleResource Name="Admin.System.Maintenance.ReIndexTables.ReIndexNow">
    <Value>Re-index</Value>
  </LocaleResource>
  <LocaleResource Name="ShoppingCart.PreOrderAvailability">
    <Value>pre-order availability</Value>
  </LocaleResource>
  <LocaleResource Name="Admin.Configuration.Settings.Catalog.DisplayDatePreOrderAvailability">
    <Value>Display the date for a pre-order availability</Value>
  </LocaleResource>
  <LocaleResource Name="Admin.Configuration.Settings.Catalog.DisplayDatePreOrderAvailability.Hint">
    <Value>Check to display the date for pre-order availability.</Value>
  </LocaleResource>   
  <LocaleResource Name="Admin.Configuration.Settings.CustomerUser.AllowCustomersToCheckGiftCardBalance">
    <Value>Allow customers to check gift card balance</Value>
  </LocaleResource>
  <LocaleResource Name="Admin.Configuration.Settings.CustomerUser.AllowCustomersToCheckGiftCardBalance.Hint">
    <Value>Check to allow customers to check gift card balance. If checked, then CAPTCHA setting must be enabled in the admin area. This feature is potentially not safe and CAPTCHA is needed to prevent and complicate bruteforce.</Value>
  </LocaleResource>
  <LocaleResource Name="PageTitle.CheckGiftCardBalance">
    <Value>Check gift card balance</Value>
  </LocaleResource>
  <LocaleResource Name="CheckGiftCardBalance">
    <Value>Check gift card balance</Value>
  </LocaleResource>
  <LocaleResource Name="CheckGiftCard.GiftCardCouponCode.Button">
    <Value>Check gift card</Value>
  </LocaleResource>
  <LocaleResource Name="CheckGiftCardBalance.GiftCardCouponCode.Invalid">
    <Value>Coupon code is not valid.</Value>
  </LocaleResource>
  <LocaleResource Name="CheckGiftCardBalance.GiftCardCouponCode.Empty">
    <Value>Coupon code is empty.</Value>
  </LocaleResource>
  <LocaleResource Name="Admin.System.Maintenance.BackupDatabase.Description">
    <Value>Database backup functionality works only when your nopCommerce application is deployed on the same server as the database. Otherwise you will have to take care of the backup yourself (contact your system administrator).</Value>
=======
  <LocaleResource Name="Catalog.OrderBy.Label">
    <Value>Select product sort order</Value>
  </LocaleResource>
  <LocaleResource Name="Catalog.PageSize.Label">
    <Value>Select number of products per page</Value>
  </LocaleResource>
  <LocaleResource Name="Currency.Selector.Label">
    <Value>Currency selector</Value>
  </LocaleResource>
  <LocaleResource Name="Search.SearchBox.Text.Label">
    <Value>Search store</Value>
  </LocaleResource>
  <LocaleResource Name="ShoppingCart.DiscountCouponCode.Label">
    <Value>Enter discount coupon code</Value>
  </LocaleResource>
  <LocaleResource Name="ShoppingCart.GiftCardCouponCode.Label">
    <Value>Enter gift card code</Value>
>>>>>>> a7ab9fa5
  </LocaleResource>
</Language>
'

CREATE TABLE #LocaleStringResourceTmp
	(
		[ResourceName] [nvarchar](200) NOT NULL,
		[ResourceValue] [nvarchar](max) NOT NULL
	)

INSERT INTO #LocaleStringResourceTmp (ResourceName, ResourceValue)
SELECT	nref.value('@Name', 'nvarchar(200)'), nref.value('Value[1]', 'nvarchar(MAX)')
FROM	@resources.nodes('//Language/LocaleResource') AS R(nref)

--do it for each existing language
DECLARE @ExistingLanguageID int
DECLARE cur_existinglanguage CURSOR FOR
SELECT [ID]
FROM [Language]
OPEN cur_existinglanguage
FETCH NEXT FROM cur_existinglanguage INTO @ExistingLanguageID
WHILE @@FETCH_STATUS = 0
BEGIN
	DECLARE @ResourceName nvarchar(200)
	DECLARE @ResourceValue nvarchar(MAX)
	DECLARE cur_localeresource CURSOR FOR
	SELECT ResourceName, ResourceValue
	FROM #LocaleStringResourceTmp
	OPEN cur_localeresource
	FETCH NEXT FROM cur_localeresource INTO @ResourceName, @ResourceValue
	WHILE @@FETCH_STATUS = 0
	BEGIN
		IF (EXISTS (SELECT 1 FROM [LocaleStringResource] WHERE LanguageID=@ExistingLanguageID AND ResourceName=@ResourceName))
		BEGIN
			UPDATE [LocaleStringResource]
			SET [ResourceValue]=@ResourceValue
			WHERE LanguageID=@ExistingLanguageID AND ResourceName=@ResourceName
		END
		ELSE 
		BEGIN
			INSERT INTO [LocaleStringResource]
			(
				[LanguageId],
				[ResourceName],
				[ResourceValue]
			)
			VALUES
			(
				@ExistingLanguageID,
				@ResourceName,
				@ResourceValue
			)
		END
		
		IF (@ResourceValue is null or @ResourceValue = '')
		BEGIN
			DELETE [LocaleStringResource]
			WHERE LanguageID=@ExistingLanguageID AND ResourceName=@ResourceName
		END
		
		FETCH NEXT FROM cur_localeresource INTO @ResourceName, @ResourceValue
	END
	CLOSE cur_localeresource
	DEALLOCATE cur_localeresource


	--fetch next language identifier
	FETCH NEXT FROM cur_existinglanguage INTO @ExistingLanguageID
END
CLOSE cur_existinglanguage
DEALLOCATE cur_existinglanguage

DROP TABLE #LocaleStringResourceTmp
GO

--new index
IF NOT EXISTS (SELECT 1 from sys.indexes WHERE [NAME]=N'IX_GetLowStockProducts' and object_id=object_id(N'[dbo].[Product]'))
BEGIN
    CREATE NONCLUSTERED INDEX [IX_GetLowStockProducts] ON [Product] (Deleted ASC, VendorId ASC, ProductTypeId ASC, ManageInventoryMethodId ASC, MinStockQuantity ASC, UseMultipleWarehouses ASC)
END
GO

--new setting
IF NOT EXISTS (SELECT 1 FROM [Setting] WHERE [name] = N'catalogsettings.exportimportallowdownloadimages')
BEGIN
	INSERT [Setting] ([Name], [Value], [StoreId])
	VALUES (N'catalogsettings.exportimportallowdownloadimages', N'false', 0)
END
GO

--new column
IF NOT EXISTS (SELECT 1 FROM sys.columns WHERE object_id = object_id('[ActivityLog]') AND NAME = 'EntityId')
BEGIN
	ALTER TABLE [ActivityLog]
	ADD [EntityId] INT NULL
END
GO

--new column
IF NOT EXISTS (SELECT 1 FROM sys.columns WHERE object_id = object_id('[ActivityLog]') AND NAME = 'EntityName')
BEGIN
	ALTER TABLE [ActivityLog]
	ADD [EntityName] NVARCHAR(400) NULL
END
GO

--new setting
IF NOT EXISTS (SELECT 1 FROM [Setting] WHERE [name] = N'vendorsettings.showvendoronorderdetailspage')
BEGIN
	INSERT [Setting] ([Name], [Value], [StoreId])
	VALUES (N'vendorsettings.showvendoronorderdetailspage', N'false', 0)
END
GO

--new setting
IF NOT EXISTS (SELECT 1 FROM [Setting] WHERE [name] = N'addresssettings.preselectcountryifonlyone')
BEGIN
	INSERT [Setting] ([Name], [Value], [StoreId])
	VALUES (N'addresssettings.preselectcountryifonlyone', N'false', 0)
END
GO

--new column
IF NOT EXISTS (SELECT 1 FROM sys.columns WHERE object_id = object_id('[ProductAttributeCombination]') AND NAME = 'PictureId')
BEGIN
	ALTER TABLE [ProductAttributeCombination]
	ADD [PictureId] INT NULL
END
GO

UPDATE [ProductAttributeCombination]
SET [PictureId] = 0
WHERE [PictureId] IS NULL

ALTER TABLE [ProductAttributeCombination] ALTER COLUMN [PictureId] INT NOT NULL
GO

-- new message template
 IF NOT EXISTS (SELECT 1 FROM [dbo].[MessageTemplate] WHERE [Name] = N'ProductReview.Reply.CustomerNotification')
 BEGIN
    DECLARE @NewLine AS CHAR(2) = CHAR(13) + CHAR(10)
	INSERT [dbo].[MessageTemplate] ([Name], [BccEmailAddresses], [Subject], [Body], [IsActive], [AttachedDownloadId], [EmailAccountId], [LimitedToStores], [DelayPeriodId]) 
	VALUES (N'ProductReview.Reply.CustomerNotification', NULL, N'%Store.Name%. Product review reply.', N'<p>' + @NewLine + '<a href="%Store.URL%">%Store.Name%</a>' + @NewLine + '<br />' + @NewLine + '<br />' + @NewLine + 'Hello %Customer.FullName%,' + @NewLine + '<br />' + @NewLine + 'You received a reply from the store administration to your review for product "%ProductReview.ProductName%".' + @NewLine + '</p>' + @NewLine, 0, 0, 0, 0, 0)
 END
 GO
 
--new column
IF NOT EXISTS (SELECT 1 FROM sys.columns WHERE object_id = object_id('[ProductReview]') AND NAME = 'CustomerNotifiedOfReply')
BEGIN
	ALTER TABLE [ProductReview]
	ADD [CustomerNotifiedOfReply] BIT NULL
END
GO

UPDATE [ProductReview]
SET [CustomerNotifiedOfReply] = 0
WHERE [CustomerNotifiedOfReply] IS NULL

ALTER TABLE [ProductReview] ALTER COLUMN [CustomerNotifiedOfReply] BIT NOT NULL
GO

--new setting
IF NOT EXISTS (SELECT 1 FROM [Setting] WHERE [name] = N'catalogsettings.notifycustomeraboutproductreviewreply')
BEGIN
	INSERT [Setting] ([Name], [Value], [StoreId])
	VALUES (N'catalogsettings.notifycustomeraboutproductreviewreply', N'false', 0)
END
GO

--new setting
IF NOT EXISTS (SELECT 1 FROM [Setting] WHERE [name] = N'catalogsettings.uselinksinrequiredproductwarnings')
BEGIN
	INSERT [Setting] ([Name], [Value], [StoreId])
	VALUES (N'catalogsettings.uselinksinrequiredproductwarnings', N'true', 0)
END
GO

-- new message template
IF NOT EXISTS (SELECT 1 FROM [dbo].[MessageTemplate] WHERE [Name] = N'OrderPlaced.AffiliateNotification')
BEGIN
    DECLARE @NewLine AS CHAR(2) = CHAR(13) + CHAR(10)
    INSERT [dbo].[MessageTemplate] ([Name], [BccEmailAddresses], [Subject], [Body], [IsActive], [AttachedDownloadId], [EmailAccountId], [LimitedToStores], [DelayPeriodId]) 
    VALUES (N'OrderPlaced.AffiliateNotification', NULL, N'%Store.Name%. Order placed', N'<p>' + @NewLine + '<a href=\"%Store.URL%\">%Store.Name%</a>' + @NewLine + '<br />' + @NewLine + '<br />' + @NewLine + '%Customer.FullName% (%Customer.Email%) has just placed an order.' + @NewLine + '<br />' + @NewLine + '<br />' + @NewLine + 'Order Number: %Order.OrderNumber%' + @NewLine + '<br />' + @NewLine + 'Date Ordered: %Order.CreatedOn%' + @NewLine + '<br />' + @NewLine + '<br />' + @NewLine + '%Order.Product(s)%' + @NewLine + '</p>' + @NewLine, 0, 0, 0, 0, 0)
END
GO

-- new message template
IF NOT EXISTS (SELECT 1 FROM [dbo].[MessageTemplate] WHERE [Name] = N'OrderPaid.AffiliateNotification')
BEGIN
    DECLARE @NewLine AS CHAR(2) = CHAR(13) + CHAR(10)
    INSERT [dbo].[MessageTemplate] ([Name], [BccEmailAddresses], [Subject], [Body], [IsActive], [AttachedDownloadId], [EmailAccountId], [LimitedToStores], [DelayPeriodId]) 
    VALUES (N'OrderPaid.AffiliateNotification', NULL, N'%Store.Name%. Order #%Order.OrderNumber% paid', N'<p>' + @NewLine + '<a href=\"%Store.URL%\">%Store.Name%</a>' + @NewLine + '<br />' + @NewLine + '<br />' + @NewLine + 'Order #%Order.OrderNumber% has been just paid.' + @NewLine + '<br />' + @NewLine + '<br />' + @NewLine + 'Order Number: %Order.OrderNumber%' + @NewLine + '<br />' + @NewLine + 'Date Ordered: %Order.CreatedOn%' + @NewLine + '<br />' + @NewLine + '<br />' + @NewLine + '%Order.Product(s)%' + @NewLine + '</p>' + @NewLine, 0, 0, 0, 0, 0)
END
GO

--new setting
IF NOT EXISTS (SELECT 1 FROM [Setting] WHERE [name] = N'securitysettings.allownonasciicharactersinheaders')
BEGIN
	INSERT [Setting] ([Name], [Value], [StoreId])
	VALUES (N'securitysettings.allownonasciicharactersinheaders', N'true', 0)
END
GO

--drop column
IF EXISTS (SELECT 1 FROM sys.columns WHERE object_id = object_id('[Store]') AND NAME='SecureUrl')
BEGIN
	ALTER TABLE [Store] DROP COLUMN [SecureUrl]
END
GO

--new setting
IF NOT EXISTS (SELECT 1 FROM [Setting] WHERE [name] = N'catalogsettings.exportimportsplitproductsfile')
BEGIN
    INSERT [Setting] ([Name], [Value], [StoreId])
    VALUES (N'catalogsettings.exportimportsplitproductsfile', N'false', 0)
END
GO

--new setting
IF NOT EXISTS (SELECT 1 FROM [Setting] WHERE [name] = N'catalogsettings.productreviewssortbycreateddateascending')
BEGIN
	INSERT [Setting] ([Name], [Value], [StoreId])
	VALUES (N'catalogsettings.productreviewssortbycreateddateascending', N'true', 0)
END
GO

--new setting
IF NOT EXISTS (SELECT 1 FROM [Setting] WHERE [name] = N'catalogsettings.exportimportproductscountinonefile')
BEGIN
    INSERT [Setting] ([Name], [Value], [StoreId])
    VALUES (N'catalogsettings.exportimportproductscountinonefile', N'500', 0)
END
GO

--new column
IF NOT EXISTS (SELECT 1 FROM sys.columns WHERE object_id=object_id('[ProductAttributeValue]') and NAME='PriceAdjustmentUsePercentage')
BEGIN
	ALTER TABLE [ProductAttributeValue]
	ADD [PriceAdjustmentUsePercentage] bit NULL
END
GO

UPDATE [ProductAttributeValue]
SET [PriceAdjustmentUsePercentage] = 0
WHERE [PriceAdjustmentUsePercentage] IS NULL
GO

ALTER TABLE [ProductAttributeValue] ALTER COLUMN [PriceAdjustmentUsePercentage] bit NOT NULL
GO

--new column
IF NOT EXISTS (SELECT 1 FROM sys.columns WHERE object_id=object_id('[PredefinedProductAttributeValue]') and NAME='PriceAdjustmentUsePercentage')
BEGIN
	ALTER TABLE PredefinedProductAttributeValue
	ADD [PriceAdjustmentUsePercentage] bit NULL
END
GO

UPDATE [PredefinedProductAttributeValue]
SET [PriceAdjustmentUsePercentage] = 0
WHERE [PriceAdjustmentUsePercentage] IS NULL
GO

ALTER TABLE [PredefinedProductAttributeValue] ALTER COLUMN [PriceAdjustmentUsePercentage] bit NOT NULL
GO

--updated setting
UPDATE [Setting]
SET [Value] = N'true'
WHERE [Name] = N'commonsettings.usestoredprocedureforloadingcategories'
GO

--vendor attributes
IF NOT EXISTS (SELECT 1 FROM sys.objects WHERE object_id = object_id(N'[VendorAttribute]') AND objectproperty(object_id, N'IsUserTable') = 1)
BEGIN
	CREATE TABLE [dbo].[VendorAttribute]
	(
		[Id] INT IDENTITY(1,1) NOT NULL,
		[Name] NVARCHAR(400) NOT NULL,
		[IsRequired] BIT NOT NULL,
		[AttributeControlTypeId] INT NOT NULL,
		[DisplayOrder] INT NOT NULL,

		PRIMARY KEY CLUSTERED ( [Id] ASC ) 
			WITH (PAD_INDEX  = OFF, STATISTICS_NORECOMPUTE  = OFF, IGNORE_DUP_KEY = OFF, ALLOW_ROW_LOCKS  = ON, ALLOW_PAGE_LOCKS  = ON)
	)
END
GO

IF NOT EXISTS (SELECT 1 FROM sys.objects WHERE object_id = object_id(N'[VendorAttributeValue]') and objectproperty(object_id, N'IsUserTable') = 1)
BEGIN
	CREATE TABLE [dbo].[VendorAttributeValue]
	(
		[Id] INT IDENTITY(1,1) NOT NULL,
		[VendorAttributeId] INT NOT NULL,
		[Name] NVARCHAR(400) NOT NULL,
		[IsPreSelected] BIT NOT NULL,
		[DisplayOrder] INT NOT NULL,

		PRIMARY KEY CLUSTERED ( [Id] ASC ) 
			WITH (PAD_INDEX  = OFF, STATISTICS_NORECOMPUTE  = OFF, IGNORE_DUP_KEY = OFF, ALLOW_ROW_LOCKS  = ON, ALLOW_PAGE_LOCKS  = ON)
	)
END
GO

IF EXISTS (SELECT 1 FROM sys.objects WHERE NAME = 'VendorAttributeValue_VendorAttribute' AND PARENT_OBJECT_ID = object_id('VendorAttributeValue') AND objectproperty(object_id, N'IsForeignKey') = 1)
BEGIN
	ALTER TABLE dbo.VendorAttributeValue DROP CONSTRAINT [VendorAttributeValue_VendorAttribute]
END
GO

ALTER TABLE [dbo].[VendorAttributeValue] WITH CHECK 
	ADD CONSTRAINT [VendorAttributeValue_VendorAttribute] FOREIGN KEY([VendorAttributeId]) REFERENCES [dbo].[VendorAttribute] ([Id]) ON DELETE CASCADE
GO

--new activity type
IF NOT EXISTS (SELECT 1 FROM [ActivityLogType] WHERE [SystemKeyword] = N'AddNewVendorAttribute')
BEGIN
	INSERT [ActivityLogType] ([SystemKeyword], [Name], [Enabled])
	VALUES (N'AddNewVendorAttribute', N'Add a new vendor attribute', N'true')
END
GO

--new activity type
IF NOT EXISTS (SELECT 1 FROM [ActivityLogType] WHERE [SystemKeyword] = N'EditVendorAttribute')
BEGIN
	INSERT [ActivityLogType] ([SystemKeyword], [Name], [Enabled])
	VALUES (N'EditVendorAttribute', N'Edit a vendor attribute', N'true')
END
GO

--new activity type
IF NOT EXISTS (SELECT 1 FROM [ActivityLogType] WHERE [SystemKeyword] = N'DeleteVendorAttribute')
BEGIN
	INSERT [ActivityLogType] ([SystemKeyword], [Name], [Enabled])
	VALUES (N'DeleteVendorAttribute', N'Delete a vendor attribute', N'true')
END
GO

--new activity type
IF NOT EXISTS (SELECT 1 FROM [ActivityLogType] WHERE [SystemKeyword] = N'AddNewVendorAttributeValue')
BEGIN
	INSERT [ActivityLogType] ([SystemKeyword], [Name], [Enabled])
	VALUES (N'AddNewVendorAttributeValue', N'Add a new vendor attribute value', N'true')
END
GO

--new activity type
IF NOT EXISTS (SELECT 1 FROM [ActivityLogType] WHERE [SystemKeyword] = N'EditVendorAttributeValue')
BEGIN
	INSERT [ActivityLogType] ([SystemKeyword], [Name], [Enabled])
	VALUES (N'EditVendorAttributeValue', N'Edit a vendor attribute value', N'true')
END
GO

--new activity type
IF NOT EXISTS (SELECT 1 FROM [ActivityLogType] WHERE [SystemKeyword] = N'DeleteVendorAttributeValue')
BEGIN
	INSERT [ActivityLogType] ([SystemKeyword], [Name], [Enabled])
	VALUES (N'DeleteVendorAttributeValue', N'Delete a vendor attribute value', N'true')
END
GO

--new column
IF NOT EXISTS (SELECT 1 FROM sys.columns WHERE object_id = object_id('[Address]') AND NAME = 'County')
BEGIN
	ALTER TABLE [Address]
	ADD [County] NVARCHAR (MAX) NULL
END
GO

--new setting
IF NOT EXISTS (SELECT 1 FROM [Setting] WHERE [name] = N'displaydefaultfooteritemsettings.DisplayApplyVendorAccountFooterItem')
BEGIN
    INSERT [Setting] ([Name], [Value], [StoreId])
    VALUES (N'displaydefaultfooteritemsettings.DisplayApplyVendorAccountFooterItem', N'true', 0)
END
GO

--new setting
IF NOT EXISTS (SELECT 1 FROM [Setting] WHERE [name] = N'displaydefaultfooteritemsettings.DisplayBlogFooterItem')
BEGIN
    INSERT [Setting] ([Name], [Value], [StoreId])
    VALUES (N'displaydefaultfooteritemsettings.DisplayBlogFooterItem', N'true', 0)
END
GO

--new setting
IF NOT EXISTS (SELECT 1 FROM [Setting] WHERE [name] = N'displaydefaultfooteritemsettings.DisplayCompareProductsFooterItem')
BEGIN
    INSERT [Setting] ([Name], [Value], [StoreId])
    VALUES (N'displaydefaultfooteritemsettings.DisplayCompareProductsFooterItem', N'true', 0)
END
GO

--new setting
IF NOT EXISTS (SELECT 1 FROM [Setting] WHERE [name] = N'displaydefaultfooteritemsettings.DisplayContactUsFooterItem')
BEGIN
    INSERT [Setting] ([Name], [Value], [StoreId])
    VALUES (N'displaydefaultfooteritemsettings.DisplayContactUsFooterItem', N'true', 0)
END
GO

--new setting
IF NOT EXISTS (SELECT 1 FROM [Setting] WHERE [name] = N'displaydefaultfooteritemsettings.DisplayCustomerAddressesFooterItem')
BEGIN
    INSERT [Setting] ([Name], [Value], [StoreId])
    VALUES (N'displaydefaultfooteritemsettings.DisplayCustomerAddressesFooterItem', N'true', 0)
END
GO

--new setting
IF NOT EXISTS (SELECT 1 FROM [Setting] WHERE [name] = N'displaydefaultfooteritemsettings.DisplayCustomerInfoFooterItem')
BEGIN
    INSERT [Setting] ([Name], [Value], [StoreId])
    VALUES (N'displaydefaultfooteritemsettings.DisplayCustomerInfoFooterItem', N'true', 0)
END
GO

--new setting
IF NOT EXISTS (SELECT 1 FROM [Setting] WHERE [name] = N'displaydefaultfooteritemsettings.DisplayCustomerOrdersFooterItem')
BEGIN
    INSERT [Setting] ([Name], [Value], [StoreId])
    VALUES (N'displaydefaultfooteritemsettings.DisplayCustomerOrdersFooterItem', N'true', 0)
END
GO

--new setting
IF NOT EXISTS (SELECT 1 FROM [Setting] WHERE [name] = N'displaydefaultfooteritemsettings.DisplayForumsFooterItem')
BEGIN
    INSERT [Setting] ([Name], [Value], [StoreId])
    VALUES (N'displaydefaultfooteritemsettings.DisplayForumsFooterItem', N'true', 0)
END
GO

--new setting
IF NOT EXISTS (SELECT 1 FROM [Setting] WHERE [name] = N'displaydefaultfooteritemsettings.DisplayNewProductsFooterItem')
BEGIN
    INSERT [Setting] ([Name], [Value], [StoreId])
    VALUES (N'displaydefaultfooteritemsettings.DisplayNewProductsFooterItem', N'true', 0)
END
GO

--new setting
IF NOT EXISTS (SELECT 1 FROM [Setting] WHERE [name] = N'displaydefaultfooteritemsettings.DisplayNewsFooterItem')
BEGIN
    INSERT [Setting] ([Name], [Value], [StoreId])
    VALUES (N'displaydefaultfooteritemsettings.DisplayNewsFooterItem', N'true', 0)
END
GO

--new setting
IF NOT EXISTS (SELECT 1 FROM [Setting] WHERE [name] = N'addresssettings.countyenabled')
BEGIN
	INSERT [Setting] ([Name], [Value], [StoreId])
	VALUES (N'addresssettings.countyenabled', N'false', 0)
END
GO

--new setting
IF NOT EXISTS (SELECT 1 FROM [Setting] WHERE [name] = N'displaydefaultfooteritemsettings.DisplayProductSearchFooterItem')
BEGIN
    INSERT [Setting] ([Name], [Value], [StoreId])
    VALUES (N'displaydefaultfooteritemsettings.DisplayProductSearchFooterItem', N'true', 0)
END
GO

--new setting
IF NOT EXISTS (SELECT 1 FROM [Setting] WHERE [name] = N'addresssettings.countyrequired')
BEGIN
	INSERT [Setting] ([Name], [Value], [StoreId])
	VALUES (N'addresssettings.countyrequired', N'false', 0)
END
GO

--new setting
IF NOT EXISTS (SELECT 1 FROM [Setting] WHERE [name] = N'displaydefaultfooteritemsettings.DisplayRecentlyViewedProductsFooterItem')
BEGIN
    INSERT [Setting] ([Name], [Value], [StoreId])
    VALUES (N'displaydefaultfooteritemsettings.DisplayRecentlyViewedProductsFooterItem', N'true', 0)
END
GO

--new setting
IF NOT EXISTS (SELECT 1 FROM [Setting] WHERE [name] = N'customersettings.countyenabled')
BEGIN
	INSERT [Setting] ([Name], [Value], [StoreId])
	VALUES (N'customersettings.countyenabled', N'false', 0)
END
GO

--new setting
IF NOT EXISTS (SELECT 1 FROM [Setting] WHERE [name] = N'displaydefaultfooteritemsettings.DisplayShoppingCartFooterItem')
BEGIN
    INSERT [Setting] ([Name], [Value], [StoreId])
    VALUES (N'displaydefaultfooteritemsettings.DisplayShoppingCartFooterItem', N'true', 0)
END
GO

--new setting
IF NOT EXISTS (SELECT 1 FROM [Setting] WHERE [name] = N'customersettings.countyrequired')
BEGIN
	INSERT [Setting] ([Name], [Value], [StoreId])
	VALUES (N'customersettings.countyrequired', N'false', 0)
END
GO

--new setting    
IF NOT EXISTS (SELECT 1 FROM [Setting] WHERE [name] = N'displaydefaultfooteritemsettings.DisplaySitemapFooterItem')
BEGIN
    INSERT [Setting] ([Name], [Value], [StoreId])
    VALUES (N'displaydefaultfooteritemsettings.DisplaySitemapFooterItem', N'true', 0)
END
GO

--new setting
IF NOT EXISTS (SELECT 1 FROM [Setting] WHERE [Name] = N'shippingsettings.shipseparatelyoneitemeach')
BEGIN
	INSERT [Setting] ([Name], [Value], [StoreId])
	VALUES (N'shippingsettings.shipseparatelyoneitemeach', N'true', 0)
END
GO

--new setting
IF NOT EXISTS (SELECT 1 FROM [Setting] WHERE [name] = N'displaydefaultfooteritemsettings.DisplayWishlistFooterItem')
BEGIN
    INSERT [Setting] ([Name], [Value], [StoreId])
    VALUES (N'displaydefaultfooteritemsettings.DisplayWishlistFooterItem', N'true', 0)
END
GO

--new setting
IF NOT EXISTS (SELECT 1 FROM [Setting] WHERE [name] = N'commonsettings.sitemappagesize')
BEGIN
    INSERT [Setting] ([Name], [Value], [StoreId])
    VALUES (N'commonsettings.sitemappagesize', N'200', 0)
END
GO

--rename setting
UPDATE [Setting] 
SET [Name] = N'adminareasettings.useisodateformatinjsonresult' 
WHERE [Name] = N'adminareasettings.useisodatetimeconverterinjson'
GO

--new column
IF NOT EXISTS (SELECT 1 FROM sys.columns WHERE object_id = object_id('[RewardPointsHistory]') AND NAME = 'EndDateUtc')
BEGIN
	ALTER TABLE [RewardPointsHistory]
	ADD [EndDateUtc] DATETIME NULL
END
GO

--new column
IF NOT EXISTS (SELECT 1 FROM sys.columns WHERE object_id = object_id('[RewardPointsHistory]') AND NAME = 'ValidPoints')
BEGIN
	ALTER TABLE [RewardPointsHistory]
	ADD [ValidPoints] INT NULL
END
GO

--new setting
IF NOT EXISTS (SELECT 1 FROM [Setting] WHERE [Name] = N'rewardpointssettings.registrationpointsvalidity')
BEGIN
    INSERT [Setting] ([Name], [Value], [StoreId])
    VALUES (N'rewardpointssettings.registrationpointsvalidity', N'30', 0)
END
GO

--new setting
IF NOT EXISTS (SELECT 1 FROM [Setting] WHERE [name] = N'customersettings.usernamevalidationenabled')
BEGIN
	INSERT [Setting] ([Name], [Value], [StoreId])
	VALUES (N'customersettings.usernamevalidationenabled', N'false', 0)
END
GO

--new setting
IF NOT EXISTS (SELECT 1 FROM [Setting] WHERE [Name] = N'rewardpointssettings.purchasespointsvalidity')
BEGIN
    INSERT [Setting] ([Name], [Value], [StoreId])
    VALUES (N'rewardpointssettings.purchasespointsvalidity', N'45', 0)
END
GO

--new setting
IF NOT EXISTS (SELECT 1 FROM [Setting] WHERE [name] = N'customersettings.usernamevalidationuseregex')
BEGIN
	INSERT [Setting] ([Name], [Value], [StoreId])
	VALUES (N'customersettings.usernamevalidationuseregex', N'false', 0)
END
GO

--new setting
IF NOT EXISTS (SELECT 1 FROM [Setting] WHERE [Name] = N'rewardpointssettings.minordertotaltoawardpoints')
BEGIN
    INSERT [Setting] ([Name], [Value], [StoreId])
    VALUES (N'rewardpointssettings.minordertotaltoawardpoints', N'0', 0)
END
GO

--new setting
IF NOT EXISTS (SELECT 1 FROM [Setting] WHERE [name] = N'ordersettings.checkoutdisabled')
BEGIN
    INSERT [Setting] ([Name], [Value], [StoreId])
    VALUES (N'ordersettings.checkoutdisabled', N'false', 0)
END
GO

--rename column
IF EXISTS (SELECT 1 FROM sys.objects WHERE object_id = OBJECT_ID(N'[dbo].[ShippingByWeight]') and OBJECTPROPERTY(object_id, N'IsUserTable') = 1)
AND EXISTS (SELECT 1 FROM sys.columns WHERE object_id = OBJECT_ID(N'[dbo].[ShippingByWeight]') and NAME='From')
BEGIN
    EXEC sp_RENAME '[dbo].[ShippingByWeight].[From]', 'WeightFrom', 'COLUMN'
END
GO

--rename column
IF EXISTS (SELECT 1 FROM sys.objects WHERE object_id = OBJECT_ID(N'[dbo].[ShippingByWeight]') and OBJECTPROPERTY(object_id, N'IsUserTable') = 1)
AND EXISTS (SELECT 1 FROM sys.columns WHERE object_id = OBJECT_ID(N'[dbo].[ShippingByWeight]') and NAME='To')
BEGIN
    EXEC sp_RENAME '[dbo].[ShippingByWeight].[To]', 'WeightTo', 'COLUMN'
END
GO

--new column
IF EXISTS (SELECT 1 FROM sys.objects WHERE object_id = OBJECT_ID(N'[dbo].[ShippingByWeight]') and OBJECTPROPERTY(object_id, N'IsUserTable') = 1)
and NOT EXISTS (SELECT 1 FROM sys.columns WHERE object_id = object_id('[ShippingByWeight]') AND NAME = 'OrderSubtotalFrom')
BEGIN
	ALTER TABLE [ShippingByWeight]
	ADD [OrderSubtotalFrom] DECIMAL NULL
END
GO

IF EXISTS (SELECT 1 FROM sys.objects WHERE object_id = OBJECT_ID(N'[dbo].[ShippingByWeight]') and OBJECTPROPERTY(object_id, N'IsUserTable') = 1)
and EXISTS (SELECT 1 FROM sys.columns WHERE object_id = object_id('[ShippingByWeight]') AND NAME = 'OrderSubtotalFrom')
BEGIN
	UPDATE [ShippingByWeight]
	SET [OrderSubtotalFrom] = 0
	WHERE [OrderSubtotalFrom] IS NULL
END
GO


IF EXISTS (SELECT 1 FROM sys.objects WHERE object_id = OBJECT_ID(N'[dbo].[ShippingByWeight]') and OBJECTPROPERTY(object_id, N'IsUserTable') = 1)
and EXISTS (SELECT 1 FROM sys.columns WHERE object_id = object_id('[ShippingByWeight]') AND NAME = 'OrderSubtotalFrom')
BEGIN
	ALTER TABLE [ShippingByWeight] ALTER COLUMN [OrderSubtotalFrom] DECIMAL NOT NULL
END
GO

--new column
IF EXISTS (SELECT 1 FROM sys.objects WHERE object_id = OBJECT_ID(N'[dbo].[ShippingByWeight]') and OBJECTPROPERTY(object_id, N'IsUserTable') = 1)
and NOT EXISTS (SELECT 1 FROM sys.columns WHERE object_id = object_id('[ShippingByWeight]') AND NAME = 'OrderSubtotalTo')
BEGIN
	ALTER TABLE [ShippingByWeight]
	ADD [OrderSubtotalTo] DECIMAL NULL
END
GO

IF EXISTS (SELECT 1 FROM sys.objects WHERE object_id = OBJECT_ID(N'[dbo].[ShippingByWeight]') and OBJECTPROPERTY(object_id, N'IsUserTable') = 1)
and EXISTS (SELECT 1 FROM sys.columns WHERE object_id = object_id('[ShippingByWeight]') AND NAME = 'OrderSubtotalTo')
BEGIN
	UPDATE [ShippingByWeight]
	SET [OrderSubtotalTo] = 1000000
	WHERE [OrderSubtotalTo] IS NULL
END
GO

IF EXISTS (SELECT 1 FROM sys.objects WHERE object_id = OBJECT_ID(N'[dbo].[ShippingByWeight]') and OBJECTPROPERTY(object_id, N'IsUserTable') = 1)
and EXISTS (SELECT 1 FROM sys.columns WHERE object_id = object_id('[ShippingByWeight]') AND NAME = 'OrderSubtotalTo')
BEGIN
	ALTER TABLE [ShippingByWeight] ALTER COLUMN [OrderSubtotalTo] DECIMAL NOT NULL
END
GO

--rename table
IF EXISTS (SELECT 1 FROM sys.objects WHERE object_id = OBJECT_ID(N'[dbo].[ShippingByWeight]') and OBJECTPROPERTY(object_id, N'IsUserTable') = 1)
BEGIN
    EXEC sp_RENAME '[dbo].[ShippingByWeight]', 'ShippingByWeightByTotal'
END
GO

--new column
IF NOT EXISTS (SELECT 1 FROM sys.columns WHERE object_id = object_id('[Poll]') and NAME = 'LimitedToStores')
BEGIN
	ALTER TABLE [Poll]
	ADD [LimitedToStores] BIT NULL
END
GO

UPDATE [Poll]
SET [LimitedToStores] = 0
WHERE [LimitedToStores] IS NULL
GO

ALTER TABLE [Poll] ALTER COLUMN [LimitedToStores] BIT NOT NULL
GO

--new setting
IF NOT EXISTS (SELECT 1 FROM [Setting] WHERE [name] = N'catalogsettings.removerequiredproducts')
BEGIN
    INSERT [Setting] ([Name], [Value], [StoreId])
    VALUES (N'catalogsettings.removerequiredproducts', N'false', 0)
END
GO

-- update the "ProductLoadAllPaged" stored procedure
ALTER PROCEDURE [ProductLoadAllPaged]
(
	@CategoryIds		nvarchar(MAX) = null,	--a list of category IDs (comma-separated list). e.g. 1,2,3
	@ManufacturerId		int = 0,
	@StoreId			int = 0,
	@VendorId			int = 0,
	@WarehouseId		int = 0,
	@ProductTypeId		int = null, --product type identifier, null - load all products
	@VisibleIndividuallyOnly bit = 0, 	--0 - load all products , 1 - "visible indivially" only
	@MarkedAsNewOnly	bit = 0, 	--0 - load all products , 1 - "marked as new" only
	@ProductTagId		int = 0,
	@FeaturedProducts	bit = null,	--0 featured only , 1 not featured only, null - load all products
	@PriceMin			decimal(18, 4) = null,
	@PriceMax			decimal(18, 4) = null,
	@Keywords			nvarchar(4000) = null,
	@SearchDescriptions bit = 0, --a value indicating whether to search by a specified "keyword" in product descriptions
	@SearchManufacturerPartNumber bit = 0, -- a value indicating whether to search by a specified "keyword" in manufacturer part number
	@SearchSku			bit = 0, --a value indicating whether to search by a specified "keyword" in product SKU
	@SearchProductTags  bit = 0, --a value indicating whether to search by a specified "keyword" in product tags
	@UseFullTextSearch  bit = 0,
	@FullTextMode		int = 0, --0 - using CONTAINS with <prefix_term>, 5 - using CONTAINS and OR with <prefix_term>, 10 - using CONTAINS and AND with <prefix_term>
	@FilteredSpecs		nvarchar(MAX) = null,	--filter by specification attribute options (comma-separated list of IDs). e.g. 14,15,16
	@LanguageId			int = 0,
	@OrderBy			int = 0, --0 - position, 5 - Name: A to Z, 6 - Name: Z to A, 10 - Price: Low to High, 11 - Price: High to Low, 15 - creation date
	@AllowedCustomerRoleIds	nvarchar(MAX) = null,	--a list of customer role IDs (comma-separated list) for which a product should be shown (if a subjet to ACL)
	@PageIndex			int = 0, 
	@PageSize			int = 2147483644,
	@ShowHidden			bit = 0,
	@OverridePublished	bit = null, --null - process "Published" property according to "showHidden" parameter, true - load only "Published" products, false - load only "Unpublished" products
	@LoadFilterableSpecificationAttributeOptionIds bit = 0, --a value indicating whether we should load the specification attribute option identifiers applied to loaded products (all pages)
	@FilterableSpecificationAttributeOptionIds nvarchar(MAX) = null OUTPUT, --the specification attribute option identifiers applied to loaded products (all pages). returned as a comma separated list of identifiers
	@TotalRecords		int = null OUTPUT
)
AS
BEGIN
	
	/* Products that filtered by keywords */
	CREATE TABLE #KeywordProducts
	(
		[ProductId] int NOT NULL
	)

	DECLARE
		@SearchKeywords bit,
		@OriginalKeywords nvarchar(4000),
		@sql nvarchar(max),
		@sql_orderby nvarchar(max)

	SET NOCOUNT ON
	
	--filter by keywords
	SET @Keywords = isnull(@Keywords, '')
	SET @Keywords = rtrim(ltrim(@Keywords))
	SET @OriginalKeywords = @Keywords
	IF ISNULL(@Keywords, '') != ''
	BEGIN
		SET @SearchKeywords = 1
		
		IF @UseFullTextSearch = 1
		BEGIN
			--remove wrong chars (' ")
			SET @Keywords = REPLACE(@Keywords, '''', '')
			SET @Keywords = REPLACE(@Keywords, '"', '')
			
			--full-text search
			IF @FullTextMode = 0 
			BEGIN
				--0 - using CONTAINS with <prefix_term>
				SET @Keywords = ' "' + @Keywords + '*" '
			END
			ELSE
			BEGIN
				--5 - using CONTAINS and OR with <prefix_term>
				--10 - using CONTAINS and AND with <prefix_term>

				--clean multiple spaces
				WHILE CHARINDEX('  ', @Keywords) > 0 
					SET @Keywords = REPLACE(@Keywords, '  ', ' ')

				DECLARE @concat_term nvarchar(100)				
				IF @FullTextMode = 5 --5 - using CONTAINS and OR with <prefix_term>
				BEGIN
					SET @concat_term = 'OR'
				END 
				IF @FullTextMode = 10 --10 - using CONTAINS and AND with <prefix_term>
				BEGIN
					SET @concat_term = 'AND'
				END

				--now let's build search string
				declare @fulltext_keywords nvarchar(4000)
				set @fulltext_keywords = N''
				declare @index int		
		
				set @index = CHARINDEX(' ', @Keywords, 0)

				-- if index = 0, then only one field was passed
				IF(@index = 0)
					set @fulltext_keywords = ' "' + @Keywords + '*" '
				ELSE
				BEGIN		
					DECLARE @first BIT
					SET  @first = 1			
					WHILE @index > 0
					BEGIN
						IF (@first = 0)
							SET @fulltext_keywords = @fulltext_keywords + ' ' + @concat_term + ' '
						ELSE
							SET @first = 0

						SET @fulltext_keywords = @fulltext_keywords + '"' + SUBSTRING(@Keywords, 1, @index - 1) + '*"'					
						SET @Keywords = SUBSTRING(@Keywords, @index + 1, LEN(@Keywords) - @index)						
						SET @index = CHARINDEX(' ', @Keywords, 0)
					end
					
					-- add the last field
					IF LEN(@fulltext_keywords) > 0
						SET @fulltext_keywords = @fulltext_keywords + ' ' + @concat_term + ' ' + '"' + SUBSTRING(@Keywords, 1, LEN(@Keywords)) + '*"'	
				END
				SET @Keywords = @fulltext_keywords
			END
		END
		ELSE
		BEGIN
			--usual search by PATINDEX
			SET @Keywords = '%' + @Keywords + '%'
		END
		--PRINT @Keywords

		--product name
		SET @sql = '
		INSERT INTO #KeywordProducts ([ProductId])
		SELECT p.Id
		FROM Product p with (NOLOCK)
		WHERE '
		IF @UseFullTextSearch = 1
			SET @sql = @sql + 'CONTAINS(p.[Name], @Keywords) '
		ELSE
			SET @sql = @sql + 'PATINDEX(@Keywords, p.[Name]) > 0 '


		--localized product name
		SET @sql = @sql + '
		UNION
		SELECT lp.EntityId
		FROM LocalizedProperty lp with (NOLOCK)
		WHERE
			lp.LocaleKeyGroup = N''Product''
			AND lp.LanguageId = ' + ISNULL(CAST(@LanguageId AS nvarchar(max)), '0') + '
			AND lp.LocaleKey = N''Name'''
		IF @UseFullTextSearch = 1
			SET @sql = @sql + ' AND CONTAINS(lp.[LocaleValue], @Keywords) '
		ELSE
			SET @sql = @sql + ' AND PATINDEX(@Keywords, lp.[LocaleValue]) > 0 '
	

		IF @SearchDescriptions = 1
		BEGIN
			--product short description
			SET @sql = @sql + '
			UNION
			SELECT p.Id
			FROM Product p with (NOLOCK)
			WHERE '
			IF @UseFullTextSearch = 1
				SET @sql = @sql + 'CONTAINS(p.[ShortDescription], @Keywords) '
			ELSE
				SET @sql = @sql + 'PATINDEX(@Keywords, p.[ShortDescription]) > 0 '


			--product full description
			SET @sql = @sql + '
			UNION
			SELECT p.Id
			FROM Product p with (NOLOCK)
			WHERE '
			IF @UseFullTextSearch = 1
				SET @sql = @sql + 'CONTAINS(p.[FullDescription], @Keywords) '
			ELSE
				SET @sql = @sql + 'PATINDEX(@Keywords, p.[FullDescription]) > 0 '



			--localized product short description
			SET @sql = @sql + '
			UNION
			SELECT lp.EntityId
			FROM LocalizedProperty lp with (NOLOCK)
			WHERE
				lp.LocaleKeyGroup = N''Product''
				AND lp.LanguageId = ' + ISNULL(CAST(@LanguageId AS nvarchar(max)), '0') + '
				AND lp.LocaleKey = N''ShortDescription'''
			IF @UseFullTextSearch = 1
				SET @sql = @sql + ' AND CONTAINS(lp.[LocaleValue], @Keywords) '
			ELSE
				SET @sql = @sql + ' AND PATINDEX(@Keywords, lp.[LocaleValue]) > 0 '
				

			--localized product full description
			SET @sql = @sql + '
			UNION
			SELECT lp.EntityId
			FROM LocalizedProperty lp with (NOLOCK)
			WHERE
				lp.LocaleKeyGroup = N''Product''
				AND lp.LanguageId = ' + ISNULL(CAST(@LanguageId AS nvarchar(max)), '0') + '
				AND lp.LocaleKey = N''FullDescription'''
			IF @UseFullTextSearch = 1
				SET @sql = @sql + ' AND CONTAINS(lp.[LocaleValue], @Keywords) '
			ELSE
				SET @sql = @sql + ' AND PATINDEX(@Keywords, lp.[LocaleValue]) > 0 '
		END

		--manufacturer part number (exact match)
		IF @SearchManufacturerPartNumber = 1
		BEGIN
			SET @sql = @sql + '
			UNION
			SELECT p.Id
			FROM Product p with (NOLOCK)
			WHERE p.[ManufacturerPartNumber] = @OriginalKeywords '
		END

		--SKU (exact match)
		IF @SearchSku = 1
		BEGIN
			SET @sql = @sql + '
			UNION
			SELECT p.Id
			FROM Product p with (NOLOCK)
			WHERE p.[Sku] = @OriginalKeywords '
		END

		IF @SearchProductTags = 1
		BEGIN
			--product tags (exact match)
			SET @sql = @sql + '
			UNION
			SELECT pptm.Product_Id
			FROM Product_ProductTag_Mapping pptm with(NOLOCK) INNER JOIN ProductTag pt with(NOLOCK) ON pt.Id = pptm.ProductTag_Id
			WHERE pt.[Name] = @OriginalKeywords '

			--localized product tags
			SET @sql = @sql + '
			UNION
			SELECT pptm.Product_Id
			FROM LocalizedProperty lp with (NOLOCK) INNER JOIN Product_ProductTag_Mapping pptm with(NOLOCK) ON lp.EntityId = pptm.ProductTag_Id
			WHERE
				lp.LocaleKeyGroup = N''ProductTag''
				AND lp.LanguageId = ' + ISNULL(CAST(@LanguageId AS nvarchar(max)), '0') + '
				AND lp.LocaleKey = N''Name''
				AND lp.[LocaleValue] = @OriginalKeywords '
		END

		--PRINT (@sql)
		EXEC sp_executesql @sql, N'@Keywords nvarchar(4000), @OriginalKeywords nvarchar(4000)', @Keywords, @OriginalKeywords

	END
	ELSE
	BEGIN
		SET @SearchKeywords = 0
	END

	--filter by category IDs
	SET @CategoryIds = isnull(@CategoryIds, '')	
	CREATE TABLE #FilteredCategoryIds
	(
		CategoryId int not null
	)
	INSERT INTO #FilteredCategoryIds (CategoryId)
	SELECT CAST(data as int) FROM [nop_splitstring_to_table](@CategoryIds, ',')	
	DECLARE @CategoryIdsCount int	
	SET @CategoryIdsCount = (SELECT COUNT(1) FROM #FilteredCategoryIds)

	--filter by customer role IDs (access control list)
	SET @AllowedCustomerRoleIds = isnull(@AllowedCustomerRoleIds, '')	
	CREATE TABLE #FilteredCustomerRoleIds
	(
		CustomerRoleId int not null
	)
	INSERT INTO #FilteredCustomerRoleIds (CustomerRoleId)
	SELECT CAST(data as int) FROM [nop_splitstring_to_table](@AllowedCustomerRoleIds, ',')
	DECLARE @FilteredCustomerRoleIdsCount int	
	SET @FilteredCustomerRoleIdsCount = (SELECT COUNT(1) FROM #FilteredCustomerRoleIds)
	
	--paging
	DECLARE @PageLowerBound int
	DECLARE @PageUpperBound int
	DECLARE @RowsToReturn int
	SET @RowsToReturn = @PageSize * (@PageIndex + 1)	
	SET @PageLowerBound = @PageSize * @PageIndex
	SET @PageUpperBound = @PageLowerBound + @PageSize + 1
	
	CREATE TABLE #DisplayOrderTmp 
	(
		[Id] int IDENTITY (1, 1) NOT NULL,
		[ProductId] int NOT NULL
	)

	SET @sql = '
	SELECT p.Id
	FROM
		Product p with (NOLOCK)'
	
	IF @CategoryIdsCount > 0
	BEGIN
		SET @sql = @sql + '
		INNER JOIN Product_Category_Mapping pcm with (NOLOCK)
			ON p.Id = pcm.ProductId'
	END
	
	IF @ManufacturerId > 0
	BEGIN
		SET @sql = @sql + '
		INNER JOIN Product_Manufacturer_Mapping pmm with (NOLOCK)
			ON p.Id = pmm.ProductId'
	END
	
	IF ISNULL(@ProductTagId, 0) != 0
	BEGIN
		SET @sql = @sql + '
		INNER JOIN Product_ProductTag_Mapping pptm with (NOLOCK)
			ON p.Id = pptm.Product_Id'
	END
	
	--searching by keywords
	IF @SearchKeywords = 1
	BEGIN
		SET @sql = @sql + '
		JOIN #KeywordProducts kp
			ON  p.Id = kp.ProductId'
	END
	
	SET @sql = @sql + '
	WHERE
		p.Deleted = 0'
	
	--filter by category
	IF @CategoryIdsCount > 0
	BEGIN
		SET @sql = @sql + '
		AND pcm.CategoryId IN ('
		
		SET @sql = @sql + + CAST(@CategoryIds AS nvarchar(max))

		SET @sql = @sql + ')'

		IF @FeaturedProducts IS NOT NULL
		BEGIN
			SET @sql = @sql + '
		AND pcm.IsFeaturedProduct = ' + CAST(@FeaturedProducts AS nvarchar(max))
		END
	END
	
	--filter by manufacturer
	IF @ManufacturerId > 0
	BEGIN
		SET @sql = @sql + '
		AND pmm.ManufacturerId = ' + CAST(@ManufacturerId AS nvarchar(max))
		
		IF @FeaturedProducts IS NOT NULL
		BEGIN
			SET @sql = @sql + '
		AND pmm.IsFeaturedProduct = ' + CAST(@FeaturedProducts AS nvarchar(max))
		END
	END
	
	--filter by vendor
	IF @VendorId > 0
	BEGIN
		SET @sql = @sql + '
		AND p.VendorId = ' + CAST(@VendorId AS nvarchar(max))
	END
	
	--filter by warehouse
	IF @WarehouseId > 0
	BEGIN
		--we should also ensure that 'ManageInventoryMethodId' is set to 'ManageStock' (1)
		--but we skip it in order to prevent hard-coded values (e.g. 1) and for better performance
		SET @sql = @sql + '
		AND  
			(
				(p.UseMultipleWarehouses = 0 AND
					p.WarehouseId = ' + CAST(@WarehouseId AS nvarchar(max)) + ')
				OR
				(p.UseMultipleWarehouses > 0 AND
					EXISTS (SELECT 1 FROM ProductWarehouseInventory [pwi]
					WHERE [pwi].WarehouseId = ' + CAST(@WarehouseId AS nvarchar(max)) + ' AND [pwi].ProductId = p.Id))
			)'
	END
	
	--filter by product type
	IF @ProductTypeId is not null
	BEGIN
		SET @sql = @sql + '
		AND p.ProductTypeId = ' + CAST(@ProductTypeId AS nvarchar(max))
	END
	
	--filter by "visible individually"
	IF @VisibleIndividuallyOnly = 1
	BEGIN
		SET @sql = @sql + '
		AND p.VisibleIndividually = 1'
	END
	
	--filter by "marked as new"
	IF @MarkedAsNewOnly = 1
	BEGIN
		SET @sql = @sql + '
		AND p.MarkAsNew = 1
		AND (getutcdate() BETWEEN ISNULL(p.MarkAsNewStartDateTimeUtc, ''1/1/1900'') and ISNULL(p.MarkAsNewEndDateTimeUtc, ''1/1/2999''))'
	END
	
	--filter by product tag
	IF ISNULL(@ProductTagId, 0) != 0
	BEGIN
		SET @sql = @sql + '
		AND pptm.ProductTag_Id = ' + CAST(@ProductTagId AS nvarchar(max))
	END
	
	--"Published" property
	IF (@OverridePublished is null)
	BEGIN
		--process according to "showHidden"
		IF @ShowHidden = 0
		BEGIN
			SET @sql = @sql + '
			AND p.Published = 1'
		END
	END
	ELSE IF (@OverridePublished = 1)
	BEGIN
		--published only
		SET @sql = @sql + '
		AND p.Published = 1'
	END
	ELSE IF (@OverridePublished = 0)
	BEGIN
		--unpublished only
		SET @sql = @sql + '
		AND p.Published = 0'
	END
	
	--show hidden
	IF @ShowHidden = 0
	BEGIN
		SET @sql = @sql + '
		AND p.Deleted = 0
		AND (getutcdate() BETWEEN ISNULL(p.AvailableStartDateTimeUtc, ''1/1/1900'') and ISNULL(p.AvailableEndDateTimeUtc, ''1/1/2999''))'
	END
	
	--min price
	IF @PriceMin is not null
	BEGIN
		SET @sql = @sql + '
		AND (p.Price >= ' + CAST(@PriceMin AS nvarchar(max)) + ')'
	END
	
	--max price
	IF @PriceMax is not null
	BEGIN
		SET @sql = @sql + '
		AND (p.Price <= ' + CAST(@PriceMax AS nvarchar(max)) + ')'
	END
	
	--show hidden and ACL
	IF  @ShowHidden = 0 and @FilteredCustomerRoleIdsCount > 0
	BEGIN
		SET @sql = @sql + '
		AND (p.SubjectToAcl = 0 OR EXISTS (
			SELECT 1 FROM #FilteredCustomerRoleIds [fcr]
			WHERE
				[fcr].CustomerRoleId IN (
					SELECT [acl].CustomerRoleId
					FROM [AclRecord] acl with (NOLOCK)
					WHERE [acl].EntityId = p.Id AND [acl].EntityName = ''Product''
				)
			))'
	END
	
	--filter by store
	IF @StoreId > 0
	BEGIN
		SET @sql = @sql + '
		AND (p.LimitedToStores = 0 OR EXISTS (
			SELECT 1 FROM [StoreMapping] sm with (NOLOCK)
			WHERE [sm].EntityId = p.Id AND [sm].EntityName = ''Product'' and [sm].StoreId=' + CAST(@StoreId AS nvarchar(max)) + '
			))'
	END
	
    --prepare filterable specification attribute option identifier (if requested)
    IF @LoadFilterableSpecificationAttributeOptionIds = 1
	BEGIN		
		CREATE TABLE #FilterableSpecs 
		(
			[SpecificationAttributeOptionId] int NOT NULL
		)
        DECLARE @sql_filterableSpecs nvarchar(max)
        SET @sql_filterableSpecs = '
	        INSERT INTO #FilterableSpecs ([SpecificationAttributeOptionId])
	        SELECT DISTINCT [psam].SpecificationAttributeOptionId
	        FROM [Product_SpecificationAttribute_Mapping] [psam] WITH (NOLOCK)
	            WHERE [psam].[AllowFiltering] = 1
	            AND [psam].[ProductId] IN (' + @sql + ')'

        EXEC sp_executesql @sql_filterableSpecs

		--build comma separated list of filterable identifiers
		SELECT @FilterableSpecificationAttributeOptionIds = COALESCE(@FilterableSpecificationAttributeOptionIds + ',' , '') + CAST(SpecificationAttributeOptionId as nvarchar(4000))
		FROM #FilterableSpecs

		DROP TABLE #FilterableSpecs
 	END

	--filter by specification attribution options
	SET @FilteredSpecs = isnull(@FilteredSpecs, '')	
	CREATE TABLE #FilteredSpecs
	(
		SpecificationAttributeOptionId int not null
	)
	INSERT INTO #FilteredSpecs (SpecificationAttributeOptionId)
	SELECT CAST(data as int) FROM [nop_splitstring_to_table](@FilteredSpecs, ',') 

    CREATE TABLE #FilteredSpecsWithAttributes
	(
        SpecificationAttributeId int not null,
		SpecificationAttributeOptionId int not null
	)
	INSERT INTO #FilteredSpecsWithAttributes (SpecificationAttributeId, SpecificationAttributeOptionId)
	SELECT sao.SpecificationAttributeId, fs.SpecificationAttributeOptionId
    FROM #FilteredSpecs fs INNER JOIN SpecificationAttributeOption sao ON sao.Id = fs.SpecificationAttributeOptionId
    ORDER BY sao.SpecificationAttributeId 

    DECLARE @SpecAttributesCount int	
	SET @SpecAttributesCount = (SELECT COUNT(1) FROM #FilteredSpecsWithAttributes)
	IF @SpecAttributesCount > 0
	BEGIN
		--do it for each specified specification option
		DECLARE @SpecificationAttributeOptionId int
        DECLARE @SpecificationAttributeId int
        DECLARE @LastSpecificationAttributeId int
        SET @LastSpecificationAttributeId = 0
		DECLARE cur_SpecificationAttributeOption CURSOR FOR
		SELECT SpecificationAttributeId, SpecificationAttributeOptionId
		FROM #FilteredSpecsWithAttributes

		OPEN cur_SpecificationAttributeOption
        FOREACH:
            FETCH NEXT FROM cur_SpecificationAttributeOption INTO @SpecificationAttributeId, @SpecificationAttributeOptionId
            IF (@LastSpecificationAttributeId <> 0 AND @SpecificationAttributeId <> @LastSpecificationAttributeId OR @@FETCH_STATUS <> 0) 
			    SET @sql = @sql + '
        AND p.Id in (select psam.ProductId from [Product_SpecificationAttribute_Mapping] psam with (NOLOCK) where psam.AllowFiltering = 1 and psam.SpecificationAttributeOptionId IN (SELECT SpecificationAttributeOptionId FROM #FilteredSpecsWithAttributes WHERE SpecificationAttributeId = ' + CAST(@LastSpecificationAttributeId AS nvarchar(max)) + '))'
            SET @LastSpecificationAttributeId = @SpecificationAttributeId
		IF @@FETCH_STATUS = 0 GOTO FOREACH
		CLOSE cur_SpecificationAttributeOption
		DEALLOCATE cur_SpecificationAttributeOption
	END

	--sorting
	SET @sql_orderby = ''	
	IF @OrderBy = 5 /* Name: A to Z */
		SET @sql_orderby = ' p.[Name] ASC'
	ELSE IF @OrderBy = 6 /* Name: Z to A */
		SET @sql_orderby = ' p.[Name] DESC'
	ELSE IF @OrderBy = 10 /* Price: Low to High */
		SET @sql_orderby = ' p.[Price] ASC'
	ELSE IF @OrderBy = 11 /* Price: High to Low */
		SET @sql_orderby = ' p.[Price] DESC'
	ELSE IF @OrderBy = 15 /* creation date */
		SET @sql_orderby = ' p.[CreatedOnUtc] DESC'
	ELSE /* default sorting, 0 (position) */
	BEGIN
		--category position (display order)
		IF @CategoryIdsCount > 0 SET @sql_orderby = ' pcm.DisplayOrder ASC'
		
		--manufacturer position (display order)
		IF @ManufacturerId > 0
		BEGIN
			IF LEN(@sql_orderby) > 0 SET @sql_orderby = @sql_orderby + ', '
			SET @sql_orderby = @sql_orderby + ' pmm.DisplayOrder ASC'
		END
		
		--name
		IF LEN(@sql_orderby) > 0 SET @sql_orderby = @sql_orderby + ', '
		SET @sql_orderby = @sql_orderby + ' p.[Name] ASC'
	END
	
	SET @sql = @sql + '
	ORDER BY' + @sql_orderby
	
    SET @sql = '
    INSERT INTO #DisplayOrderTmp ([ProductId])' + @sql

	--PRINT (@sql)
	EXEC sp_executesql @sql

	DROP TABLE #FilteredCategoryIds
	DROP TABLE #FilteredSpecs
    DROP TABLE #FilteredSpecsWithAttributes
	DROP TABLE #FilteredCustomerRoleIds
	DROP TABLE #KeywordProducts

	CREATE TABLE #PageIndex 
	(
		[IndexId] int IDENTITY (1, 1) NOT NULL,
		[ProductId] int NOT NULL
	)
	INSERT INTO #PageIndex ([ProductId])
	SELECT ProductId
	FROM #DisplayOrderTmp
	GROUP BY ProductId
	ORDER BY min([Id])

	--total records
	SET @TotalRecords = @@rowcount
	
	DROP TABLE #DisplayOrderTmp

	--return products
	SELECT TOP (@RowsToReturn)
		p.*
	FROM
		#PageIndex [pi]
		INNER JOIN Product p with (NOLOCK) on p.Id = [pi].[ProductId]
	WHERE
		[pi].IndexId > @PageLowerBound AND 
		[pi].IndexId < @PageUpperBound
	ORDER BY
		[pi].IndexId
	
	DROP TABLE #PageIndex
END
GO

--new index
IF NOT EXISTS (SELECT 1 from sys.indexes WHERE [NAME]=N'IX_QueuedEmail_SentOnUtc_DontSendBeforeDateUtc_Extended' and object_id=object_id(N'[dbo].[QueuedEmail]'))
BEGIN
    CREATE NONCLUSTERED INDEX [IX_QueuedEmail_SentOnUtc_DontSendBeforeDateUtc_Extended] ON QueuedEmail ([SentOnUtc], [DontSendBeforeDateUtc]) INCLUDE ([SentTries])
END
GO

--new index
IF NOT EXISTS (SELECT 1 from sys.indexes WHERE [NAME]=N'IX_Product_VisibleIndividually_Published_Deleted_Extended' and object_id=object_id(N'[dbo].[Product]'))
BEGIN
    CREATE NONCLUSTERED INDEX [IX_Product_VisibleIndividually_Published_Deleted_Extended] ON Product ([VisibleIndividually],[Published],[Deleted]) INCLUDE ([Id],[AvailableStartDateTimeUtc],[AvailableEndDateTimeUtc])
END
GO

--new index
IF NOT EXISTS (SELECT 1 from sys.indexes WHERE [NAME]=N'IX_Category_Deleted_Extended' and object_id=object_id(N'[dbo].[Category]'))
BEGIN
    CREATE NONCLUSTERED INDEX [IX_Category_Deleted_Extended] ON Category ([Deleted]) INCLUDE ([Id],[Name],[SubjectToAcl],[LimitedToStores],[Published])
END
GO

--new setting   
IF NOT EXISTS (SELECT 1 FROM [Setting] WHERE [name] = N'customersettings.usernamevalidationrule')
BEGIN
	INSERT [Setting] ([Name], [Value], [StoreId])
	VALUES (N'customersettings.usernamevalidationrule', N'', 0)
END
GO

--new setting   
IF NOT EXISTS (SELECT 1 FROM [Setting] WHERE [name] = N'ordersettings.deletegiftcardusagehistory')
BEGIN
	INSERT [Setting] ([Name], [Value], [StoreId])
	VALUES (N'ordersettings.deletegiftcardusagehistory', N'False', 0)
END
GO

--update [sename] column for product tags
IF EXISTS (
        SELECT *
        FROM sysobjects
        WHERE id = OBJECT_ID(N'[temp_generate_sename]') AND OBJECTPROPERTY(id,N'IsProcedure') = 1)
DROP PROCEDURE [temp_generate_sename]
GO
CREATE PROCEDURE [temp_generate_sename]
(
    @table_name nvarchar(1000),
    @entity_id int,
    @language_id int = 0, --0 to process main sename column, --language id to process a localized value
    @result nvarchar(1000) OUTPUT
)
AS
BEGIN
    --get current name
    DECLARE @current_sename nvarchar(1000)
    DECLARE @sql nvarchar(4000)
    
    IF (@language_id = 0)
    BEGIN
        SET @sql = 'SELECT @current_sename = [Name] FROM [' + @table_name + '] WHERE [Id] = ' + ISNULL(CAST(@entity_id AS nvarchar(max)), '0')
        EXEC sp_executesql @sql,N'@current_sename nvarchar(1000) OUTPUT',@current_sename OUTPUT        
    END
    ELSE
    BEGIN
        SET @sql = 'SELECT @current_sename = [LocaleValue] FROM [LocalizedProperty] WHERE [LocaleKeyGroup]=''' + @table_name + ''' AND [LocaleKey] = ''Name'' AND [LanguageId] = ' + ISNULL(CAST(@language_id AS nvarchar(max)), '0') + ' AND [EntityId] = ' + ISNULL(CAST(@entity_id AS nvarchar(max)), '0')
        EXEC sp_executesql @sql,N'@current_sename nvarchar(1000) OUTPUT',@current_sename OUTPUT		
        
        --if not empty, se name is already specified by a store owner. if empty, we should use poduct name
        IF (@current_sename is null or @current_sename = N'')
        BEGIN
            SET @sql = 'SELECT @current_sename = [LocaleValue] FROM [LocalizedProperty] WHERE [LocaleKeyGroup]=''' + @table_name + ''' AND [LocaleKey] = ''Name'' AND [LanguageId] = ' + ISNULL(CAST(@language_id AS nvarchar(max)), '0') + ' AND [EntityId] = ' + ISNULL(CAST(@entity_id AS nvarchar(max)), '0')
            EXEC sp_executesql @sql,N'@current_sename nvarchar(1000) OUTPUT',@current_sename OUTPUT        
        END
        
        --if localized product name is also empty, we exit
        IF (@current_sename is null or @current_sename = N'')
            RETURN
    END
    
    --generate se name    
    DECLARE @new_sename nvarchar(1000)
    SET @new_sename = ''
    --ensure only allowed chars
    DECLARE @allowed_se_chars nvarchar(4000)
    --Note for store owners: add more chars below if want them to be supported when migrating your data
    SET @allowed_se_chars = N'abcdefghijklmnopqrstuvwxyz1234567890 _-'
    DECLARE @l int
    SET @l = len(@current_sename)
    DECLARE @p int
    SET @p = 1
    WHILE @p <= @l
    BEGIN
        DECLARE @c nvarchar(1)
        SET @c = substring(@current_sename, @p, 1)
        IF CHARINDEX(@c,@allowed_se_chars) > 0
        BEGIN
            SET @new_sename = @new_sename + @c
        END		
        SET @p = @p + 1
    END	
    --replace spaces with '-'
    SELECT @new_sename = REPLACE(@new_sename,' ','-');
    WHILE CHARINDEX('--',@new_sename) > 0
        SELECT @new_sename = REPLACE(@new_sename,'--','-');
    WHILE CHARINDEX('__',@new_sename) > 0
        SELECT @new_sename = REPLACE(@new_sename,'__','_');
    --ensure not empty
    IF (@new_sename is null or @new_sename = '')
        SELECT @new_sename = ISNULL(CAST(@entity_id AS nvarchar(max)), '0');
    --lowercase
    SELECT @new_sename = LOWER(@new_sename)
    --ensure this sename is not reserved
    WHILE (1=1)
    BEGIN
        DECLARE @sename_is_already_reserved bit
        SET @sename_is_already_reserved = 0
        SET @sql = 'IF EXISTS (SELECT 1 FROM [UrlRecord] WHERE [Slug] = @sename AND NOT ([EntityId] = ' + ISNULL(CAST(@entity_id AS nvarchar(max)), '0') + ' AND [EntityName] = ''' + @table_name + '''))
                    BEGIN
                        SELECT @sename_is_already_reserved = 1
                    END'
        EXEC sp_executesql @sql,N'@sename nvarchar(1000), @sename_is_already_reserved nvarchar(4000) OUTPUT',@new_sename,@sename_is_already_reserved OUTPUT
        
        IF (@sename_is_already_reserved > 0)
        BEGIN
            --add some digit to the end in this case
            SET @new_sename = @new_sename + '-2'
        END
        ELSE
        BEGIN
            BREAK
        END
    END
    
    --return
    SET @result = @new_sename
END
GO

BEGIN
    DECLARE @sename_existing_entity_id int
    DECLARE cur_sename_existing_entity CURSOR FOR
    SELECT [Id]
    FROM [ProductTag]
    OPEN cur_sename_existing_entity
    FETCH NEXT FROM cur_sename_existing_entity INTO @sename_existing_entity_id
    WHILE @@FETCH_STATUS = 0
    BEGIN
        DECLARE @sename nvarchar(1000)    
        SET @sename = null -- clear cache (variable scope)
        
        DECLARE @table_name nvarchar(1000)    
        SET @table_name = N'ProductTag'
        
        DECLARE @product_tag_system_name nvarchar(1000)
        SET @product_tag_system_name = null -- clear cache (variable scope)
        SELECT @product_tag_system_name = [Name] FROM [ProductTag] WHERE [Id] = @sename_existing_entity_id
        
        --main sename
        EXEC    [dbo].[temp_generate_sename]
				@table_name = @table_name,
                @entity_id = @sename_existing_entity_id,                
                @result = @sename OUTPUT
                
        IF EXISTS(SELECT 1 FROM [UrlRecord] WHERE [LanguageId]=0 AND [EntityId]=@sename_existing_entity_id AND [EntityName]=@table_name)
        BEGIN
            UPDATE [UrlRecord]
            SET [Slug] = @sename
            WHERE [LanguageId]=0 AND [EntityId]=@sename_existing_entity_id AND [EntityName]=@table_name
        END
        ELSE
        BEGIN
            INSERT INTO [UrlRecord] ([EntityId], [EntityName], [Slug], [IsActive], [LanguageId])
            VALUES (@sename_existing_entity_id, @table_name, @sename, 1, 0)
        END        
		
		
		--localized values
        DECLARE @ExistingLanguageID int
        DECLARE cur_existinglanguage CURSOR FOR
        SELECT [ID]
        FROM [Language]
        OPEN cur_existinglanguage
        FETCH NEXT FROM cur_existinglanguage INTO @ExistingLanguageID
        WHILE @@FETCH_STATUS = 0
        BEGIN    
            SET @sename = null -- clear cache (variable scope)
            
            EXEC    [dbo].[temp_generate_sename]
                    @table_name = @table_name,
                    @entity_id = @sename_existing_entity_id,
                    @language_id = @ExistingLanguageID,
                    @result = @sename OUTPUT
            IF (len(@sename) > 0)
            BEGIN
                
                DECLARE @sql nvarchar(4000)
                SET @sql = 'IF EXISTS (SELECT 1 FROM [UrlRecord] WHERE [EntityName]=''' + @table_name + ''' AND [LanguageId] = ' + ISNULL(CAST(@ExistingLanguageID AS nvarchar(max)), '0') + ' AND [EntityId] = ' + ISNULL(CAST(@sename_existing_entity_id AS nvarchar(max)), '0') + ')
                BEGIN
                    --update
                    UPDATE [UrlRecord]
                    SET [Slug] = @sename
                    WHERE [EntityName]=''' + @table_name + ''' AND [LanguageId] = ' + ISNULL(CAST(@ExistingLanguageID AS nvarchar(max)), '0') + ' AND [EntityId] = ' + ISNULL(CAST(@sename_existing_entity_id AS nvarchar(max)), '0') + '
                END
                ELSE
                BEGIN
                    --insert
                    INSERT INTO [UrlRecord] ([EntityId], [EntityName], [Slug], [IsActive], [LanguageId])
                    VALUES (' + ISNULL(CAST(@sename_existing_entity_id AS nvarchar(max)), '0') +','''+ @table_name + ''',@sename, 1, ' + ISNULL(CAST(@ExistingLanguageID AS nvarchar(max)), '0')+ ')
                END
                '
                EXEC sp_executesql @sql,N'@sename nvarchar(1000) OUTPUT',@sename OUTPUT
                
            END
                    

            --fetch next language identifier
            FETCH NEXT FROM cur_existinglanguage INTO @ExistingLanguageID
        END
        CLOSE cur_existinglanguage
        DEALLOCATE cur_existinglanguage


        --fetch next identifier
        FETCH NEXT FROM cur_sename_existing_entity INTO @sename_existing_entity_id
    END
    CLOSE cur_sename_existing_entity
    DEALLOCATE cur_sename_existing_entity
END
GO

--drop temporary procedures & functions
IF EXISTS (
        SELECT *
        FROM sys.objects
        WHERE object_id = OBJECT_ID(N'[temp_generate_sename]') AND OBJECTPROPERTY(object_id,N'IsProcedure') = 1)
DROP PROCEDURE [temp_generate_sename]
GO

--delete setting
DELETE FROM [Setting]
WHERE [Name] = N'captchasettings.recaptchaversion'
GO

--new setting 
IF NOT EXISTS (SELECT 1 FROM [Setting] WHERE [name] = N'rewardpointssettings.maximumrewardpointstouseperorder')
BEGIN
	INSERT [Setting] ([Name], [Value], [StoreId])
	VALUES (N'rewardpointssettings.maximumrewardpointstouseperorder', N'0', 0)
END
GO

--new setting
IF NOT EXISTS (SELECT 1 FROM [Setting] WHERE [name] = N'catalogsettings.exportimportrelatedentitiesbyname')
BEGIN
    INSERT [Setting] ([Name], [Value], [StoreId])
    VALUES (N'catalogsettings.exportimportrelatedentitiesbyname', N'true', 0)
END
GO

--delete setting
DELETE FROM [Setting]
WHERE [Name] = N'commonsettings.usestoredproceduresifsupported'
GO

--drop some indexes
IF EXISTS (SELECT 1 from sys.indexes WHERE [NAME]=N'IX_PMM_ProductId' and object_id=object_id(N'[Product_Manufacturer_Mapping]'))
BEGIN
	DROP INDEX [IX_PMM_ProductId] ON [Product_Manufacturer_Mapping]
END
GO

IF EXISTS (SELECT 1 from sys.indexes WHERE [NAME]=N'IX_PCM_ProductId' and object_id=object_id(N'[Product_Category_Mapping]'))
BEGIN
	DROP INDEX [IX_PCM_ProductId] ON [Product_Category_Mapping]
END
GO

IF EXISTS (SELECT 1 from sys.indexes WHERE [NAME]=N'IX_PSAM_ProductId' and object_id=object_id(N'[Product_SpecificationAttribute_Mapping]'))
BEGIN
	DROP INDEX [IX_PSAM_ProductId] ON [Product_SpecificationAttribute_Mapping]
END
GO

--update the FullText_IsSupported procedure
ALTER PROCEDURE [dbo].[FullText_IsSupported]
AS
BEGIN	
	EXEC('
	SELECT CASE SERVERPROPERTY(''IsFullTextInstalled'')
	WHEN 1 THEN 
		CASE DatabaseProperty (DB_NAME(DB_ID()), ''IsFulltextEnabled'')
		WHEN 1 THEN 1
		ELSE 0
		END
	ELSE 0
	END as Value')
END
GO

--update setting
UPDATE [Setting]
SET [Value] = N'<!-- Global site tag (gtag.js) - Google Analytics -->
                <script async src=''https://www.googletagmanager.com/gtag/js?id={GOOGLEID}''></script>
                <script>
                  window.dataLayer = window.dataLayer || [];
                  function gtag(){dataLayer.push(arguments);}
                  gtag(''js'', new Date());

                  gtag(''config'', ''{GOOGLEID}'');
                  {CUSTOMER_TRACKING}
                </script>'
WHERE [Name] = N'googleanalyticssettings.trackingscript'
GO


--GDPR consent
IF NOT EXISTS (SELECT 1 FROM sys.objects WHERE object_id = object_id(N'[GdprConsent]') AND objectproperty(object_id, N'IsUserTable') = 1)
BEGIN
	CREATE TABLE [dbo].[GdprConsent]
	(
		[Id] INT IDENTITY(1,1) NOT NULL,
		[Message] NVARCHAR(MAX) NOT NULL,
		[IsRequired] BIT NOT NULL,
		[RequiredMessage] NVARCHAR(MAX) NULL,
		[DisplayDuringRegistration] BIT NOT NULL,
		[DisplayOnCustomerInfoPage] BIT NOT NULL,
		[DisplayOrder] INT NOT NULL,

		PRIMARY KEY CLUSTERED ( [Id] ASC ) 
			WITH (PAD_INDEX  = OFF, STATISTICS_NORECOMPUTE  = OFF, IGNORE_DUP_KEY = OFF, ALLOW_ROW_LOCKS  = ON, ALLOW_PAGE_LOCKS  = ON)
	)
END
GO

--GDPR log
IF NOT EXISTS (SELECT 1 FROM sys.objects WHERE object_id = object_id(N'[GdprLog]') AND objectproperty(object_id, N'IsUserTable') = 1)
BEGIN
	CREATE TABLE [dbo].[GdprLog]
	(
		[Id] INT IDENTITY(1,1) NOT NULL,
		[CustomerId] INT NOT NULL,
		[ConsentId] INT NOT NULL,
		[CustomerInfo] NVARCHAR(MAX) NOT NULL,
		[RequestTypeId] INT NOT NULL,
		[RequestDetails] NVARCHAR(MAX) NOT NULL,
		[CreatedOnUtc] DATETIME NOT NULL,

		PRIMARY KEY CLUSTERED ( [Id] ASC ) 
			WITH (PAD_INDEX  = OFF, STATISTICS_NORECOMPUTE  = OFF, IGNORE_DUP_KEY = OFF, ALLOW_ROW_LOCKS  = ON, ALLOW_PAGE_LOCKS  = ON)
	)
END
GO

--new setting
IF NOT EXISTS (SELECT 1 FROM [Setting] WHERE [name] = N'gdprsettings.gdprenabled')
BEGIN
	INSERT [Setting] ([Name], [Value], [StoreId])
	VALUES (N'gdprsettings.gdprenabled', N'false', 0)
END
GO

--new setting
IF NOT EXISTS (SELECT 1 FROM [Setting] WHERE [name] = N'gdprsettings.logprivacypolicyconsent')
BEGIN
	INSERT [Setting] ([Name], [Value], [StoreId])
	VALUES (N'gdprsettings.logprivacypolicyconsent', N'true', 0)
END
GO

--new setting
IF NOT EXISTS (SELECT 1 FROM [Setting] WHERE [name] = N'gdprsettings.lognewsletterconsent')
BEGIN
	INSERT [Setting] ([Name], [Value], [StoreId])
	VALUES (N'gdprsettings.lognewsletterconsent', N'true', 0)
END
GO

--new setting
IF NOT EXISTS (SELECT 1 FROM [Setting] WHERE [name] = N'catalogsettings.showlinktoallresultinsearchautocomplete')
BEGIN
    INSERT [Setting] ([Name], [Value], [StoreId])
    VALUES (N'catalogsettings.showlinktoallresultinsearchautocomplete', N'false', 0)
END
GO

--rename setting
UPDATE [Setting] SET [Name] = 'captchasettings.recaptchadefaultlanguage' WHERE [Name] = 'captchasettings.recaptchalanguage'

--new setting
IF NOT EXISTS (SELECT 1 FROM [Setting] WHERE [name] = N'captchasettings.recaptchadefaultlanguage')
BEGIN
	INSERT [Setting] ([Name], [Value], [StoreId])
	VALUES (N'captchasettings.recaptchadefaultlanguage', N'', 0)
END
GO

--new setting
IF NOT EXISTS (SELECT 1 FROM [Setting] WHERE [name] = N'catalogsettings.countdisplayedyearsdatepicker')
BEGIN
	INSERT [Setting] ([Name], [Value], [StoreId])
	VALUES (N'catalogsettings.countdisplayedyearsdatepicker', N'1', 0)
END
GO

--new setting
IF NOT EXISTS (SELECT 1 FROM [Setting] WHERE [name] = N'captchasettings.automaticallychooselanguage')
BEGIN
	INSERT [Setting] ([Name], [Value], [StoreId])
	VALUES (N'captchasettings.automaticallychooselanguage', N'True', 0)
END
GO

 --new table
IF NOT EXISTS (SELECT 1 FROM sys.objects WHERE object_id = OBJECT_ID(N'[dbo].[PictureBinary]') and OBJECTPROPERTY(object_id, N'IsUserTable') = 1)
BEGIN

EXEC('CREATE TABLE [dbo].[PictureBinary]
    (
		[Id] int IDENTITY(1,1) NOT NULL,
		[PictureId] int NOT NULL,
		[BinaryData] [varbinary](max) NULL,		
		PRIMARY KEY CLUSTERED 
		(
			[Id] ASC
		) WITH (PAD_INDEX  = OFF, STATISTICS_NORECOMPUTE  = OFF, IGNORE_DUP_KEY = OFF, ALLOW_ROW_LOCKS  = ON, ALLOW_PAGE_LOCKS  = ON)
	)

   --copy existing data
	INSERT INTO [dbo].[PictureBinary](PictureId, BinaryData)
	SELECT [Id], [PictureBinary] FROM [dbo].[Picture]

	ALTER TABLE dbo.Picture	DROP COLUMN [PictureBinary]')	

END
GO

IF EXISTS (SELECT *  FROM sys.foreign_keys  WHERE object_id = OBJECT_ID(N'FK_PictureBinary_Picture_PictureId') AND parent_object_id = OBJECT_ID(N'PictureBinary'))
	ALTER TABLE [PictureBinary] DROP CONSTRAINT [FK_PictureBinary_Picture_PictureId]
GO

ALTER TABLE [dbo].[PictureBinary] WITH CHECK ADD CONSTRAINT [FK_PictureBinary_Picture_PictureId] FOREIGN KEY(PictureId)
REFERENCES [dbo].[Picture] ([Id])
ON DELETE CASCADE
GO

--new setting
IF NOT EXISTS (SELECT 1 FROM [Setting] WHERE [name] = N'catalogsettings.displaydatepreorderavailability')
BEGIN
	INSERT [Setting] ([Name], [Value], [StoreId])
	VALUES (N'catalogsettings.displaydatepreorderavailability', N'False', 0)
END
GO
	
--new setting	
IF NOT EXISTS (SELECT 1 FROM [Setting] WHERE [name] = N'adminareasettings.richeditorallowstyletag')
BEGIN
	INSERT [Setting] ([Name], [Value], [StoreId])
	VALUES (N'adminareasettings.richeditorallowstyletag', N'False', 0)
END
GO

--new setting
IF NOT EXISTS (SELECT 1 FROM [Setting] WHERE [name] = N'customersettings.allowcustomerstocheckgiftcardbalance')
BEGIN
	INSERT [Setting] ([Name], [Value], [StoreId])
	VALUES (N'customersettings.allowcustomerstocheckgiftcardbalance', N'false', 0)
END
GO<|MERGE_RESOLUTION|>--- conflicted
+++ resolved
@@ -1169,7 +1169,6 @@
   <LocaleResource Name="Admin.Configuration.Settings.Catalog.ShowLinkToAllResultInSearchAutoComplete.Hint">
     <Value>Determines whether the link to all results should be displayed in the autocomplete search box. Displayed if the number of items found is greater than the displayed quantity in the autocomplete box.</Value>
   </LocaleResource>
-<<<<<<< HEAD
   <LocaleResource Name="Admin.System.Maintenance.ReIndexTables">
     <Value>Re-index database tables</Value>
   </LocaleResource>
@@ -1217,7 +1216,7 @@
   </LocaleResource>
   <LocaleResource Name="Admin.System.Maintenance.BackupDatabase.Description">
     <Value>Database backup functionality works only when your nopCommerce application is deployed on the same server as the database. Otherwise you will have to take care of the backup yourself (contact your system administrator).</Value>
-=======
+  </LocaleResource>
   <LocaleResource Name="Catalog.OrderBy.Label">
     <Value>Select product sort order</Value>
   </LocaleResource>
@@ -1235,7 +1234,6 @@
   </LocaleResource>
   <LocaleResource Name="ShoppingCart.GiftCardCouponCode.Label">
     <Value>Enter gift card code</Value>
->>>>>>> a7ab9fa5
   </LocaleResource>
 </Language>
 '
