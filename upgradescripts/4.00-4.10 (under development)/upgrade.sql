﻿--upgrade scripts from nopCommerce 4.00 to 4.10

--new locale resources
declare @resources xml
--a resource will be deleted if its value is empty
set @resources='
<Language>  
  <LocaleResource Name="Admin.Configuration.Currencies.Fields.CurrencyCode.Hint">
    <Value>The currency code. For a list of currency codes, go to: https://en.wikipedia.org/wiki/ISO_4217</Value>
  </LocaleResource>
  <LocaleResource Name="Admin.Customers.Customers.Fields.Avatar">
    <Value>Avatar</Value>
  </LocaleResource>
  <LocaleResource Name="Admin.Configuration.Settings.Catalog.ExportImportAllowDownloadImages">
    <Value>Export/Import products. Allow download images</Value>
  </LocaleResource>
  <LocaleResource Name="Admin.Configuration.Settings.Catalog.ExportImportAllowDownloadImages.Hint">
    <Value>Check if images can be downloaded from remote server when exporting products</Value>
  </LocaleResource> 
  <LocaleResource Name="Admin.ContentManagement.Topics.List.SearchKeywords">
    <Value>Search keywords</Value>
  </LocaleResource>
  <LocaleResource Name="Admin.ContentManagement.Topics.List.SearchKeywords.Hint">
    <Value>Search topic(s) by specific keywords.</Value>
  </LocaleResource>  
  <LocaleResource Name="Admin.Configuration.Settings.Catalog.ShowProductReviewsPerStore.Hint">
    <Value>Check to display reviews written in the current store only (on a product details page and on the account product reviews page).</Value>
  </LocaleResource>
  <LocaleResource Name="Admin.Catalog.ViewMode.Grid">
    <Value>Grid</Value>
  </LocaleResource>
  <LocaleResource Name="Admin.Catalog.ViewMode.List">
    <Value>List</Value>
  </LocaleResource>
  <LocaleResource Name="Admin.Configuration.Settings.Catalog.DefaultViewMode">
    <Value>Default view mode</Value>
  </LocaleResource>    
  <LocaleResource Name="Admin.Configuration.Settings.Catalog.DefaultViewMode.Hint">
    <Value>Choose the default view mode for catalog pages.</Value>
  </LocaleResource>     
  <LocaleResource Name="Admin.Promotions.Discounts.List.SearchEndDate">
    <Value>End date</Value>
  </LocaleResource>
  <LocaleResource Name="Admin.Promotions.Discounts.List.SearchEndDate.Hint">
    <Value>The end date for the search.</Value>
  </LocaleResource>
  <LocaleResource Name="Admin.Promotions.Discounts.List.SearchStartDate">
    <Value>Start date</Value>
  </LocaleResource>
  <LocaleResource Name="Admin.Promotions.Discounts.List.SearchStartDate.Hint">
    <Value>The start date for the search.</Value>
  </LocaleResource>
  <LocaleResource Name="Enums.Nop.Core.Domain.Security.UserRegistrationType.AdminApproval">
    <Value></Value>
  </LocaleResource>
  <LocaleResource Name="Enums.Nop.Core.Domain.Security.UserRegistrationType.Disabled">
    <Value></Value>
  </LocaleResource>
  <LocaleResource Name="Enums.Nop.Core.Domain.Security.UserRegistrationType.EmailValidation">
    <Value></Value>
  </LocaleResource>
  <LocaleResource Name="Enums.Nop.Core.Domain.Security.UserRegistrationType.Standard">
    <Value></Value>
  </LocaleResource>
  <LocaleResource Name="Enums.Nop.Core.Domain.Customers.UserRegistrationType.AdminApproval">
    <Value>A customer should be approved by administrator</Value>
  </LocaleResource>
  <LocaleResource Name="Enums.Nop.Core.Domain.Customers.UserRegistrationType.Disabled">
    <Value>Registration is disabled</Value>
  </LocaleResource>
  <LocaleResource Name="Enums.Nop.Core.Domain.Customers.UserRegistrationType.EmailValidation">
    <Value>Email validation is required after registration</Value>
  </LocaleResource>
  <LocaleResource Name="Enums.Nop.Core.Domain.Customers.UserRegistrationType.Standard">
    <Value>Standard account creation</Value>
  </LocaleResource>
  <LocaleResource Name="Admin.Catalog.Products.Fields.Sku.Reserved">
    <Value>The entered SKU is already reserved for the product ''{0}''</Value>
  </LocaleResource>
  <LocaleResource Name="Admin.Catalog.Products.ProductAttributes.AttributeCombinations.Fields.Sku.Reserved">
    <Value>The entered SKU is already reserved for one of combinations of the product ''{0}''</Value>
  </LocaleResource> 
  <LocaleResource Name="Admin.Catalog.LowStockReport.SearchPublished">
    <Value>Published</Value>
  </LocaleResource>
  <LocaleResource Name="Admin.Catalog.LowStockReport.SearchPublished.Hint">
    <Value>Search by a "Published" property.</Value>
  </LocaleResource>
  <LocaleResource Name="Admin.Catalog.LowStockReport.SearchPublished.All">
    <Value>All</Value>
  </LocaleResource>
  <LocaleResource Name="Admin.Catalog.LowStockReport.SearchPublished.PublishedOnly">
    <Value>Published only</Value>
  </LocaleResource>
  <LocaleResource Name="Admin.Catalog.LowStockReport.SearchPublished.UnpublishedOnly">
    <Value>Unpublished only</Value>
  </LocaleResource>
  <LocaleResource Name="Products.Availability.SelectRequiredAttributes">
    <Value>Please select required attribute(s)</Value>
  </LocaleResource>
  <LocaleResource Name="PDFInvoice.VendorName">
    <Value>Vendor name</Value>
  </LocaleResource>
  <LocaleResource Name="Order.Product(s).VendorName">
    <Value>Vendor name</Value>
  </LocaleResource> 
  <LocaleResource Name="ShoppingCart.VendorName">
    <Value>Vendor name</Value>
  </LocaleResource>
  <LocaleResource Name="Admin.Configuration.Settings.Vendor.ShowVendorOnOrderDetailsPage">
    <Value>Show vendor name on order details page</Value>
  </LocaleResource>
  <LocaleResource Name="Admin.Configuration.Settings.Vendor.ShowVendorOnOrderDetailsPage.Hint">
    <Value>Check to show vendor name of product on the order details page.</Value>
  </LocaleResource>
  <LocaleResource Name="Admin.Catalog.Products.ProductAttributes.AttributeCombinations.Edit">
    <Value>Edit combination</Value>
  </LocaleResource>
  <LocaleResource Name="Admin.Catalog.Products.ProductAttributes.AttributeCombinations.Fields.Picture">
    <Value>Picture</Value>
  </LocaleResource>
  <LocaleResource Name="Admin.Catalog.Products.ProductAttributes.AttributeCombinations.Fields.Picture.Hint">
    <Value>Choose a picture associated to this attribute combination. This picture will replace the main product image when this product attribute combination is selected.</Value>
  </LocaleResource>
  <LocaleResource Name="Admin.Catalog.Products.ProductAttributes.AttributeCombinations.Fields.Picture.NoPicture">
    <Value>No picture</Value>
  </LocaleResource>
  <LocaleResource Name="Admin.Promotions.Discounts.Fields.DiscountUrl">
    <Value>URL with coupon code</Value>
  </LocaleResource>
  <LocaleResource Name="Admin.Promotions.Discounts.Fields.DiscountUrl.Hint">
    <Value>The sample link that includes a discount coupon code, so that customers do not have to input the coupon code at checkout. You can also use this query parameter with any other link to your store, for example link to certain product or category.</Value>
  </LocaleResource>
  <LocaleResource Name="Admin.Configuration.Settings.Catalog.NotifyCustomerAboutProductReviewReply">
    <Value>Notify customer about product review reply</Value>
  </LocaleResource>
  <LocaleResource Name="Admin.Configuration.Settings.Catalog.NotifyCustomerAboutProductReviewReply.Hint">
    <Value>Check to notify customer about product review reply.</Value>
  </LocaleResource>
  <LocaleResource Name="Admin.ContentManagement.MessageTemplates.Description.ProductReview.Reply.CustomerNotification">
    <Value><![CDATA[This message template is used to notify customers when a store owner (or vendor) replies to their product reviews. You can set up this option by ticking the checkbox <strong>Notify customer about product review reply</strong> in Configuration - Settings - Catalog settings.]]></Value>
  </LocaleResource>
  <LocaleResource Name="Admin.ContentManagement.MessageTemplates.Description.OrderPaid.AffiliateNotification">
	  <Value>This message template is used to notify an affiliate that the certain order was paid. The order gets the status Paid when the amount was charged.</Value>
  </LocaleResource>  
  <LocaleResource Name="Admin.ContentManagement.MessageTemplates.Description.OrderPlaced.AffiliateNotification">
	  <Value>This message template is used to notify an affiliate that the certain order was placed.</Value>
  </LocaleResource>  
  <LocaleResource Name="Admin.Common.SaveChanges">
	  <Value>Save changes</Value>
  </LocaleResource>  
  <LocaleResource Name="Admin.Common.CancelChanges">
	  <Value>Cancel changes</Value>
  </LocaleResource>      
  <LocaleResource Name="Admin.Catalog.Attributes.SpecificationAttributes.UsedByProducts">
    <Value>Used by products</Value>
  </LocaleResource>
  <LocaleResource Name="Admin.Catalog.Attributes.SpecificationAttributes.UsedByProducts.Product">
    <Value>Product</Value>
  </LocaleResource>    
  <LocaleResource Name="Admin.Catalog.Attributes.SpecificationAttributes.UsedByProducts.Published">
    <Value>Published</Value>
  </LocaleResource>   
  <LocaleResource Name="Admin.Configuration.Stores.Fields.SecureUrl">
    <Value></Value>
  </LocaleResource>
  <LocaleResource Name="Admin.Configuration.Stores.Fields.SecureUrl.Hint">
    <Value></Value>
  </LocaleResource>
  <LocaleResource Name="Admin.Configuration.Stores.Fields.Url.Hint">
    <Value>The URL of your store e.g. http://www.yourstore.com/ or https://www.yourstore.com/mystore/.</Value>
  </LocaleResource>
  <LocaleResource Name="Admin.Configuration.Settings.Catalog.ProductReviewsSortByCreatedDateAscending">
	  <Value>Sort by ascending</Value>
  </LocaleResource>  
  <LocaleResource Name="Admin.Configuration.Settings.Catalog.ProductReviewsSortByCreatedDateAscending.Hint">
	  <Value>Check if the product reviews should be sorted by creation date as ascending</Value>
  </LocaleResource> 
  <LocaleResource Name="Admin.Configuration.Settings.Catalog.ExportImportSplitProductsFile">
    <Value>Export/Import products. Allow splitting file</Value>
  </LocaleResource>
  <LocaleResource Name="Admin.Configuration.Settings.Catalog.ExportImportSplitProductsFile.Hint">
    <Value>Check if you want to import products from individual files of the optimal size, which were automatically created from the main file. This function will help you import a large amount of data with a smaller delay.</Value>
  </LocaleResource>  
  <LocaleResource Name="Admin.CurrentCarts.CartsAndWishlists">
    <Value>Shopping carts and wishlists</Value>
  </LocaleResource>  
  <LocaleResource Name="Admin.CurrentCarts">
    <Value></Value>
  </LocaleResource>
  <LocaleResource Name="Admin.CurrentWishlists">
    <Value></Value>
  </LocaleResource>  
  <LocaleResource Name="Admin.ShoppingCartType.ShoppingCartType">
    <Value>Shopping cart type</Value>
  </LocaleResource>
  <LocaleResource Name="Admin.ShoppingCartType.ShoppingCartType.Hint">
    <Value>Choose a shopping cart type.</Value>
  </LocaleResource> 
  <LocaleResource Name="Admin.Customers.Customers.CurrentShoppingCart">
    <Value></Value>
  </LocaleResource>  
  <LocaleResource Name="Admin.Customers.Customers.ShoppingCartAndWishlist">
    <Value>Shopping cart and wishlist</Value>
  </LocaleResource>
  <LocaleResource Name="Admin.Customers.Customers.CurrentWishlist">
    <Value></Value>
  </LocaleResource> 
  <LocaleResource Name="Admin.Catalog.Products.ProductAttributes.Attributes.Values.Fields.PriceAdjustmentUsePercentage">
    <Value>Price adjustment. Use percentage</Value>
  </LocaleResource>
  <LocaleResource Name="Admin.Catalog.Products.ProductAttributes.Attributes.Values.Fields.PriceAdjustmentUsePercentage.Hint">
    <Value>Determines whether to apply a percentage to the product. If not enabled, a fixed value is used.</Value>
  </LocaleResource>  
  <LocaleResource Name="Admin.Catalog.Attributes.ProductAttributes.PredefinedValues.Fields.PriceAdjustmentUsePercentage">
    <Value>Price adjustment. Use percentage</Value>
  </LocaleResource>
  <LocaleResource Name="Admin.Catalog.Attributes.ProductAttributes.PredefinedValues.Fields.PriceAdjustmentUsePercentage.Hint">
    <Value>Determines whether to apply a percentage to the product. If not enabled, a fixed value is used.</Value>
  </LocaleResource>  
  <LocaleResource Name="Admin.Catalog.Attributes.ProductAttributes.PredefinedValues.Fields.PriceAdjustment.Hint">
    <Value>The price adjustment applied when choosing this attribute value. For example ''10'' to add 10 dollars. Or 10% if ''Use percentage'' is ticked.</Value>
  </LocaleResource>
  <LocaleResource Name="Admin.Catalog.Products.ProductAttributes.Attributes.Values.Fields.PriceAdjustment.Hint">
    <Value>The price adjustment applied when choosing this attribute value. For example ''10'' to add 10 dollars. Or 10% if ''Use percentage'' is ticked.</Value>
  </LocaleResource> 
  <LocaleResource Name="Admin.Vendors.VendorAttributes">
    <Value>Vendor attributes</Value>
  </LocaleResource>
  <LocaleResource Name="Admin.Vendors.VendorAttributes.Added">
    <Value>The new attribute has been added successfully.</Value>
  </LocaleResource>
  <LocaleResource Name="Admin.Vendors.VendorAttributes.AddNew">
    <Value>Add new vendor attribute</Value>
  </LocaleResource>
  <LocaleResource Name="Admin.Vendors.VendorAttributes.BackToList">
    <Value>back to vendor settings</Value>
  </LocaleResource>
  <LocaleResource Name="Admin.Vendors.VendorAttributes.Deleted">
    <Value>The attribute has been deleted successfully.</Value>
  </LocaleResource>
  <LocaleResource Name="Admin.Vendors.VendorAttributes.Description">
    <Value>You can manage additional vendor attributes below.</Value>
  </LocaleResource>
  <LocaleResource Name="Admin.Vendors.VendorAttributes.EditAttributeDetails">
    <Value>Edit vendor attribute details</Value>
  </LocaleResource>
  <LocaleResource Name="Admin.Vendors.VendorAttributes.Fields.AttributeControlType">
    <Value>Control type</Value>
  </LocaleResource>
  <LocaleResource Name="Admin.Vendors.VendorAttributes.Fields.AttributeControlType.Hint">
    <Value>Choose how to display your attribute values.</Value>
  </LocaleResource>
  <LocaleResource Name="Admin.Vendors.VendorAttributes.Fields.DisplayOrder">
    <Value>Display order</Value>
  </LocaleResource>
  <LocaleResource Name="Admin.Vendors.VendorAttributes.Fields.DisplayOrder.Hint">
    <Value>The vendor attribute display order. 1 represents the first item in the list.</Value>
  </LocaleResource>
  <LocaleResource Name="Admin.Vendors.VendorAttributes.Fields.IsRequired">
    <Value>Required</Value>
  </LocaleResource>
  <LocaleResource Name="Admin.Vendors.VendorAttributes.Fields.IsRequired.Hint">
    <Value>When an attribute is required, vendors must choose an appropriate attribute value before they can continue.</Value>
  </LocaleResource>
  <LocaleResource Name="Admin.Vendors.VendorAttributes.Fields.Name">
    <Value>Name</Value>
  </LocaleResource>
  <LocaleResource Name="Admin.Vendors.VendorAttributes.Fields.Name.Hint">
    <Value>The name of the vendor attribute.</Value>
  </LocaleResource>
  <LocaleResource Name="Admin.Vendors.VendorAttributes.Fields.Name.Required">
    <Value>Please provide a name.</Value>
  </LocaleResource>
  <LocaleResource Name="Admin.Vendors.VendorAttributes.Info">
    <Value>Attribute info</Value>
  </LocaleResource>
  <LocaleResource Name="Admin.Vendors.VendorAttributes.Updated">
    <Value>The attribute has been updated successfully.</Value>
  </LocaleResource>
  <LocaleResource Name="Admin.Vendors.VendorAttributes.Values">
    <Value>Attribute values</Value>
  </LocaleResource>
  <LocaleResource Name="Admin.Vendors.VendorAttributes.Values.AddNew">
    <Value>Add a new attribute value</Value>
  </LocaleResource>
  <LocaleResource Name="Admin.Vendors.VendorAttributes.Values.EditValueDetails">
    <Value>Edit attribute value details</Value>
  </LocaleResource>
  <LocaleResource Name="Admin.Vendors.VendorAttributes.Values.Fields.DisplayOrder">
    <Value>Display order</Value>
  </LocaleResource>
  <LocaleResource Name="Admin.Vendors.VendorAttributes.Values.Fields.DisplayOrder.Hint">
    <Value>The display order of the attribute value. 1 represents the first item in attribute value list.</Value>
  </LocaleResource>
  <LocaleResource Name="Admin.Vendors.VendorAttributes.Values.Fields.IsPreSelected">
    <Value>Pre-selected</Value>
  </LocaleResource>
  <LocaleResource Name="Admin.Vendors.VendorAttributes.Values.Fields.IsPreSelected.Hint">
    <Value>Determines whether this attribute value is pre-selected.</Value>
  </LocaleResource>
  <LocaleResource Name="Admin.Vendors.VendorAttributes.Values.Fields.Name">
    <Value>Name</Value>
  </LocaleResource>
  <LocaleResource Name="Admin.Vendors.VendorAttributes.Values.Fields.Name.Hint">
    <Value>The name of the vendor attribute value.</Value>
  </LocaleResource>
  <LocaleResource Name="Admin.Vendors.VendorAttributes.Values.Fields.Name.Required">
    <Value>Please provide a name.</Value>
  </LocaleResource>
  <LocaleResource Name="Admin.Vendors.VendorAttributes.Values.SaveBeforeEdit">
    <Value>You need to save the vendor attribute before you can add values for it.</Value>
  </LocaleResource>
  <LocaleResource Name="ActivityLog.AddNewVendorAttribute">
    <Value>Added a new vendor attribute (ID = {0})</Value>
  </LocaleResource>
  <LocaleResource Name="ActivityLog.AddNewVendorAttributeValue">
    <Value>Added a new vendor attribute value (ID = {0})</Value>
  </LocaleResource>
  <LocaleResource Name="ActivityLog.DeleteVendorAttribute">
    <Value>Deleted a vendor attribute (ID = {0})</Value>
  </LocaleResource>
  <LocaleResource Name="ActivityLog.DeleteVendorAttributeValue">
    <Value>Deleted a vendor attribute value (ID = {0})</Value>
  </LocaleResource>
  <LocaleResource Name="ActivityLog.EditVendorAttribute">
    <Value>Edited a vendor attribute (ID = {0})</Value>
  </LocaleResource>
  <LocaleResource Name="ActivityLog.EditVendorAttributeValue">
    <Value>Edited a vendor attribute value (ID = {0})</Value>
  </LocaleResource> 
  <LocaleResource Name="Account.Fields.County">
    <Value>County</Value>
  </LocaleResource>
  <LocaleResource Name="Account.Fields.County.Required">
    <Value>County is required.</Value>
  </LocaleResource>
  <LocaleResource Name="Address.Fields.County">
    <Value>County</Value>
  </LocaleResource>
  <LocaleResource Name="Address.Fields.County.Required">
    <Value>County is required.</Value>
  </LocaleResource>
  <LocaleResource Name="Admin.Address.Fields.County">
    <Value>County</Value>
  </LocaleResource>
  <LocaleResource Name="Admin.Address.Fields.County.Hint">
    <Value>Enter county.</Value>
  </LocaleResource>
  <LocaleResource Name="Admin.Address.Fields.County.Required">
    <Value>County is required.</Value>
  </LocaleResource>
  <LocaleResource Name="Admin.Configuration.Settings.CustomerUser.AddressFormFields.CountyEnabled">
    <Value>''County'' enabled</Value>
  </LocaleResource>
  <LocaleResource Name="Admin.Configuration.Settings.CustomerUser.AddressFormFields.CountyEnabled.Hint">
    <Value>Set if ''County'' is enabled.</Value>
  </LocaleResource>
  <LocaleResource Name="Admin.Configuration.Settings.CustomerUser.AddressFormFields.CountyRequired">
    <Value>''County'' required</Value>
  </LocaleResource>
  <LocaleResource Name="Admin.Configuration.Settings.CustomerUser.AddressFormFields.CountyRequired.Hint">
    <Value>Check if ''County'' is required.</Value>
  </LocaleResource>
  <LocaleResource Name="Admin.Configuration.Settings.CustomerUser.CountyEnabled">
    <Value>''County'' enabled</Value>
  </LocaleResource>
  <LocaleResource Name="Admin.Configuration.Settings.CustomerUser.CountyEnabled.Hint">
    <Value>Set if ''County'' is enabled.</Value>
  </LocaleResource>
  <LocaleResource Name="Admin.Configuration.Settings.CustomerUser.CountyRequired">
    <Value>''County'' required</Value>
  </LocaleResource>
  <LocaleResource Name="Admin.Configuration.Settings.CustomerUser.CountyRequired.Hint">
    <Value>Check if ''County'' is required.</Value>
  </LocaleResource>
  <LocaleResource Name="Admin.Customers.Customers.Fields.County">
    <Value>County</Value>
  </LocaleResource>
  <LocaleResource Name="Admin.Customers.Customers.Fields.County.Hint">
    <Value>The county.</Value>
  </LocaleResource>
  <LocaleResource Name="Admin.Customers.Customers.Fields.County.Required">
    <Value>County is required.</Value>
  </LocaleResource>
  <LocaleResource Name="Admin.Orders.Address.County">
    <Value>County</Value>
  </LocaleResource>
  <LocaleResource Name="Admin.Orders.Shipments.List.County">
    <Value>County</Value>
  </LocaleResource>
  <LocaleResource Name="Admin.Orders.Shipments.List.County.Hint">
    <Value>Search by a specific county.</Value>
  </LocaleResource>
  <LocaleResource Name="Admin.Catalog.Products.Import.CategoriesWithSameNameNotSupported">
    <Value>Categories with the same name are not supported in the same category level. Check your category list in "Catalog -> Categories" page</Value>
  </LocaleResource> 
  <LocaleResource Name="Admin.Configuration.Settings.GeneralCommon.DisplayDefaultFooterItemSettingsModel.DisplayApplyVendorAccountFooterItem">
    <Value>Display "Apply for vendor account"</Value>
  </LocaleResource>  
  <LocaleResource Name="Admin.Configuration.Settings.GeneralCommon.DisplayDefaultFooterItemSettingsModel.DisplayApplyVendorAccountFooterItem.Hint">
    <Value>Check if "Apply for vendor account" menu item should be displayed in the footer. Vendor functionality should be also enabled in this case.</Value>
  </LocaleResource>
  <LocaleResource Name="Admin.Configuration.Settings.GeneralCommon.DisplayDefaultFooterItemSettingsModel.DisplayBlogFooterItem">
    <Value>Display "Blog"</Value>
  </LocaleResource>  
  <LocaleResource Name="Admin.Configuration.Settings.GeneralCommon.DisplayDefaultFooterItemSettingsModel.DisplayBlogFooterItem.Hint">
    <Value>Check if "Blog" menu item should be displayed in the footer. Blog functionality should be also enabled in this case.</Value>
  </LocaleResource>
  <LocaleResource Name="Admin.Configuration.Settings.GeneralCommon.DisplayDefaultFooterItemSettingsModel.DisplayCompareProductsFooterItem">
    <Value>Display "Compare products list"</Value>
  </LocaleResource>  
  <LocaleResource Name="Admin.Configuration.Settings.GeneralCommon.DisplayDefaultFooterItemSettingsModel.DisplayCompareProductsFooterItem.Hint">
    <Value>Check if "Compare products list" menu item should be displayed in the footer. Compare products functionality should be also enabled in this case.</Value>
  </LocaleResource>
  <LocaleResource Name="Admin.Configuration.Settings.GeneralCommon.DisplayDefaultFooterItemSettingsModel.DisplayContactUsFooterItem">
    <Value>Display "Contact us"</Value>
  </LocaleResource>  
  <LocaleResource Name="Admin.Configuration.Settings.GeneralCommon.DisplayDefaultFooterItemSettingsModel.DisplayContactUsFooterItem.Hint">
    <Value>Check if "Contact us" menu item should be displayed in the footer.</Value>
  </LocaleResource>
  <LocaleResource Name="Admin.Configuration.Settings.GeneralCommon.DisplayDefaultFooterItemSettingsModel.DisplayCustomerAddressesFooterItem">
    <Value>Display "Addresses"</Value>
  </LocaleResource>  
  <LocaleResource Name="Admin.Configuration.Settings.GeneralCommon.DisplayDefaultFooterItemSettingsModel.DisplayCustomerAddressesFooterItem.Hint">
    <Value>Check if "Addresses" menu item should be displayed in the footer.</Value>
  </LocaleResource>
  <LocaleResource Name="Admin.Configuration.Settings.GeneralCommon.DisplayDefaultFooterItemSettingsModel.DisplayCustomerInfoFooterItem">
    <Value>Display "My account"</Value>
  </LocaleResource>  
  <LocaleResource Name="Admin.Configuration.Settings.GeneralCommon.DisplayDefaultFooterItemSettingsModel.DisplayCustomerInfoFooterItem.Hint">
    <Value>Check if "My account" menu item should be displayed in the footer.</Value>
  </LocaleResource>
  <LocaleResource Name="Admin.Configuration.Settings.GeneralCommon.DisplayDefaultFooterItemSettingsModel.DisplayCustomerOrdersFooterItem">
    <Value>Display "Orders"</Value>
  </LocaleResource>  
  <LocaleResource Name="Admin.Configuration.Settings.GeneralCommon.DisplayDefaultFooterItemSettingsModel.DisplayCustomerOrdersFooterItem.Hint">
    <Value>Check if "Orders" menu item should be displayed in the footer.</Value>
  </LocaleResource>
  <LocaleResource Name="Admin.Configuration.Settings.GeneralCommon.DisplayDefaultFooterItemSettingsModel.DisplayForumsFooterItem">
    <Value>Display "Forums"</Value>
  </LocaleResource>  
  <LocaleResource Name="Admin.Configuration.Settings.GeneralCommon.DisplayDefaultFooterItemSettingsModel.DisplayForumsFooterItem.Hint">
    <Value>Check if "Forums" menu item should be displayed in the footer.</Value>
  </LocaleResource>
  <LocaleResource Name="Admin.Configuration.Settings.GeneralCommon.DisplayDefaultFooterItemSettingsModel.DisplayNewProductsFooterItem">
    <Value>Display "New products"</Value>
  </LocaleResource>  
  <LocaleResource Name="Admin.Configuration.Settings.GeneralCommon.DisplayDefaultFooterItemSettingsModel.DisplayNewProductsFooterItem.Hint">
    <Value>Check if "New products" menu item should be displayed in the footer.</Value>
  </LocaleResource>
  <LocaleResource Name="Admin.Configuration.Settings.GeneralCommon.DisplayDefaultFooterItemSettingsModel.DisplayNewsFooterItem">
    <Value>Display "News"</Value>
  </LocaleResource>  
  <LocaleResource Name="Admin.Configuration.Settings.GeneralCommon.DisplayDefaultFooterItemSettingsModel.DisplayNewsFooterItem.Hint">
    <Value>Check if "News" menu item should be displayed in the footer.</Value>
  </LocaleResource>
  <LocaleResource Name="Admin.Configuration.Settings.GeneralCommon.DisplayDefaultFooterItemSettingsModel.DisplayProductSearchFooterItem">
    <Value>Display "Search"</Value>
  </LocaleResource>  
  <LocaleResource Name="Admin.Configuration.Settings.GeneralCommon.DisplayDefaultFooterItemSettingsModel.DisplayProductSearchFooterItem.Hint">
    <Value>Check if "Search" menu item should be displayed in the footer.</Value>
  </LocaleResource>
  <LocaleResource Name="Admin.Configuration.Settings.GeneralCommon.DisplayDefaultFooterItemSettingsModel.DisplayRecentlyViewedProductsFooterItem">
    <Value>Display "Recently viewed products"</Value>
  </LocaleResource>  
  <LocaleResource Name="Admin.Configuration.Settings.GeneralCommon.DisplayDefaultFooterItemSettingsModel.DisplayRecentlyViewedProductsFooterItem.Hint">
    <Value>Check if "Recently viewed products" menu item should be displayed in the footer.</Value>
  </LocaleResource>
  <LocaleResource Name="Admin.Configuration.Settings.GeneralCommon.DisplayDefaultFooterItemSettingsModel.DisplayShoppingCartFooterItem">
    <Value>Display "Shopping cart"</Value>
  </LocaleResource>  
  <LocaleResource Name="Admin.Configuration.Settings.GeneralCommon.DisplayDefaultFooterItemSettingsModel.DisplayShoppingCartFooterItem.Hint">
    <Value>Check if "Shopping cart" menu item should be displayed in the footer.</Value>
  </LocaleResource>
  <LocaleResource Name="Admin.Configuration.Settings.GeneralCommon.DisplayDefaultFooterItemSettingsModel.DisplaySitemapFooterItem">
    <Value>Display "Sitemap"</Value>
  </LocaleResource>  
  <LocaleResource Name="Admin.Configuration.Settings.GeneralCommon.DisplayDefaultFooterItemSettingsModel.DisplaySitemapFooterItem.Hint">
    <Value>Check if "Sitemap" menu item should be displayed in the footer.</Value>
  </LocaleResource>
  <LocaleResource Name="Admin.Configuration.Settings.GeneralCommon.DisplayDefaultFooterItemSettingsModel.DisplayWishlistFooterItem">
    <Value>Display "Wishlist"</Value>
  </LocaleResource>  
  <LocaleResource Name="Admin.Configuration.Settings.GeneralCommon.DisplayDefaultFooterItemSettingsModel.DisplayWishlistFooterItem.Hint">
    <Value>Check if "Wishlist" menu item should be displayed in the footer.</Value>
  </LocaleResource> 
  <LocaleResource Name="Admin.Configuration.Settings.GeneralCommon.BlockTitle.FooterItems">
    <Value>Footer items</Value>
  </LocaleResource> 
  <LocaleResource Name="Admin.Orders.List.BillingPhone">
    <Value>Billing phone number</Value>
  </LocaleResource>
  <LocaleResource Name="Admin.Orders.List.BillingPhone.Hint">
    <Value>Filter by customer billing phone number.</Value>
  </LocaleResource>  
  <LocaleResource Name="Admin.Configuration.Settings.GeneralCommon.SitemapPageSize">
    <Value>Sitemap page size</Value>
  </LocaleResource>
  <LocaleResource Name="Admin.Configuration.Settings.GeneralCommon.SitemapPageSize.Hint">
    <Value>A number of items displayed on one sitemap page.</Value>
  </LocaleResource>
  <LocaleResource Name="Admin.Catalog.Products.ProductAttributes.AttributeCombinations.GenerateSeveral">
    <Value>Generate several combinations</Value>
  </LocaleResource>
  <LocaleResource Name="Admin.Catalog.Products.ProductAttributes.AttributeCombinations.GenerateSeveralTitle">
    <Value>Choose some attribute values to generate necessary combinations</Value>
  </LocaleResource>  
  <LocaleResource Name="Admin.Catalog.Products.ProductAttributes.AttributeCombinations.Generate">
    <Value>Generate</Value>
  </LocaleResource>  
  <LocaleResource Name="Admin.Catalog.Products.ProductAttributes.AttributeCombinations.RequiredAttribute">
    <Value>* - required attribute</Value>
  </LocaleResource>
  <LocaleResource Name="Admin.Catalog.Products.ProductAttributes.AttributeCombinations.SelectRequiredAttributes">
    <Value>There are required attributes: {0}</Value>
  </LocaleResource> 
  <LocaleResource Name="Admin.Customers.Customers.RewardPoints.Fields.AddRewardPointsMessage">
    <Value></Value>
  </LocaleResource>
  <LocaleResource Name="Admin.Customers.Customers.RewardPoints.Fields.AddRewardPointsMessage.Hint">
    <Value></Value>
  </LocaleResource>
  <LocaleResource Name="Admin.Customers.Customers.RewardPoints.Fields.AddRewardPointsStore">
    <Value></Value>
  </LocaleResource>
  <LocaleResource Name="Admin.Customers.Customers.RewardPoints.Fields.AddRewardPointsStore.Hint">
    <Value></Value>
  </LocaleResource>
  <LocaleResource Name="Admin.Customers.Customers.RewardPoints.Fields.AddRewardPointsValue">
    <Value></Value>
  </LocaleResource>
  <LocaleResource Name="Admin.Customers.Customers.RewardPoints.Fields.AddRewardPointsValue.Hint">
    <Value></Value>
  </LocaleResource>
  <LocaleResource Name="Admin.Customers.Customers.RewardPoints.Fields.ActivatePointsImmediately">
    <Value>Activate points immediately</Value>
  </LocaleResource>
  <LocaleResource Name="Admin.Customers.Customers.RewardPoints.Fields.ActivatePointsImmediately.Hint">
    <Value>Activate bonus points immediately after they are added.</Value>
  </LocaleResource>
  <LocaleResource Name="Admin.Customers.Customers.RewardPoints.Fields.ActivationDelay">
    <Value>Reward points activation</Value>
  </LocaleResource>
  <LocaleResource Name="Admin.Customers.Customers.RewardPoints.Fields.ActivationDelay.Hint">
    <Value>Specify how many days (hours) must elapse before earned points become active.</Value>
  </LocaleResource>
  <LocaleResource Name="Admin.Customers.Customers.RewardPoints.Fields.Message.Hint">
    <Value>Enter message (comment).</Value>
  </LocaleResource>
  <LocaleResource Name="Admin.Customers.Customers.RewardPoints.Fields.Points.Hint">
    <Value>Enter points to add. Negative values are also supported (reduce points).</Value>
  </LocaleResource>
  <LocaleResource Name="Admin.Customers.Customers.RewardPoints.Fields.Store.Hint">
    <Value>Choose a store. It''s useful only when you have "Points accumulated for all stores" setting disabled.</Value>
  </LocaleResource>
  <LocaleResource Name="Admin.Configuration.Settings.GeneralCommon.ForceSslForAllPages.Hint">
    <Value>By default not all site pages are SSL protected. Check to force SSL for the entire site. This setting is highly recommended when you have SSL enabled on your store.</Value>
  </LocaleResource>
  <LocaleResource Name="Admin.Customers.Customers.RewardPoints.Fields.Date">
    <Value></Value>
  </LocaleResource>
  <LocaleResource Name="Admin.Customers.Customers.RewardPoints.Fields.CreatedDate">
    <Value>Date</Value>
  </LocaleResource>
  <LocaleResource Name="Admin.Customers.Customers.RewardPoints.Fields.EndDate">
    <Value>End date</Value>
  </LocaleResource>
  <LocaleResource Name="RewardPoints.Fields.Date">
    <Value></Value>
  </LocaleResource>
  <LocaleResource Name="RewardPoints.Fields.CreatedDate">
    <Value>Date</Value>
  </LocaleResource>
  <LocaleResource Name="RewardPoints.Fields.EndDate">
    <Value>End date</Value>
  </LocaleResource>
  <LocaleResource Name="RewardPoints.Message.Expired">
    <Value>Unused reward points from {0} have expired</Value>
  </LocaleResource>
  <LocaleResource Name="Admin.Configuration.Settings.RewardPoints.RegistrationPointsValidity">
    <Value>Registration points validity</Value>
  </LocaleResource>
  <LocaleResource Name="Admin.Configuration.Settings.RewardPoints.RegistrationPointsValidity.Hint">
    <Value>Specify number of days when the points awarded for registration will be valid.</Value>
  </LocaleResource>
  <LocaleResource Name="Admin.Configuration.Settings.RewardPoints.RegistrationPointsValidity.Postfix">
    <Value>Days</Value>
  </LocaleResource>
  <LocaleResource Name="Admin.Configuration.Settings.RewardPoints.PurchasesPointsValidity">
    <Value>Purchases points validity</Value>
  </LocaleResource>
  <LocaleResource Name="Admin.Configuration.Settings.RewardPoints.PurchasesPointsValidity.Hint">
    <Value>Specify number of days when the points awarded for purchases will be valid.</Value>
  </LocaleResource>
  <LocaleResource Name="Admin.Configuration.Settings.RewardPoints.PurchasesPointsValidity.Postfix">
    <Value>Days</Value>
  </LocaleResource>
  <LocaleResource Name="Admin.Customers.Customers.RewardPoints.Fields.PointsValidity">
    <Value>Points validity</Value>
  </LocaleResource>
  <LocaleResource Name="Admin.Customers.Customers.RewardPoints.Fields.PointsValidity.Hint">
    <Value>Specify number of days when the awarded points will be valid (only for positive amount of points).</Value>
  </LocaleResource>
  <LocaleResource Name="Admin.Customers.Customers.RewardPoints.Fields.PointsValidity.Postfix">
    <Value>Days</Value>
  </LocaleResource>
  <LocaleResource Name="Admin.Configuration.Settings.RewardPoints.MinOrderTotalToAwardPoints">
    <Value>Minimum order total</Value>
  </LocaleResource>
  <LocaleResource Name="Admin.Configuration.Settings.RewardPoints.MinOrderTotalToAwardPoints.Hint">
    <Value>Specify the minimum order total (exclude shipping cost) to award points for purchases.</Value>
  </LocaleResource>
  <LocaleResource Name="Admin.Configuration.Settings.Order.CheckoutDisabled">
    <Value>Checkout disabled</Value>
  </LocaleResource>
  <LocaleResource Name="Admin.Configuration.Settings.Order.CheckoutDisabled.Hint">
    <Value>Check to disable the checkout process (a read-only mode where ordering is turned off temporarily).</Value>
  </LocaleResource>
  <LocaleResource Name="Checkout.Disabled">
    <Value>Sorry, checkout process is temporary disabled</Value>
  </LocaleResource>
  <LocaleResource Name="Admin.ContentManagement.Polls.Fields.LimitedToStores">
    <Value>Limited to stores</Value>
  </LocaleResource>
  <LocaleResource Name="Admin.ContentManagement.Polls.Fields.LimitedToStores.Hint">
    <Value>Option to limit this poll to a certain store. If you have multiple stores, choose one or several from the list. If you don''t use this option just leave this field empty.</Value>
  </LocaleResource>
  <LocaleResource Name="Admin.ContentManagement.Polls.List.SearchStore">
    <Value>Store</Value>
  </LocaleResource>
  <LocaleResource Name="Admin.ContentManagement.Polls.List.SearchStore.Hint">
    <Value>Search by a specific store.</Value>
  </LocaleResource>
  <LocaleResource Name="Admin.Configuration.Settings.Catalog.RemoveRequiredProducts">
    <Value>Remove required products</Value>
  </LocaleResource>
  <LocaleResource Name="Admin.Configuration.Settings.Catalog.RemoveRequiredProducts.Hint">
    <Value>Remove required products from the cart if the main one is removed.</Value>
  </LocaleResource>  
  <LocaleResource Name="ShoppingCart.RequiredProductWarning">
    <Value>This product requires the following product is added to the cart in the quantity of {1}: {0}</Value>
  </LocaleResource>  
  <LocaleResource Name="ShoppingCart.RequiredProductUpdateWarning">
    <Value>This product is required in the quantity of {0}</Value>
  </LocaleResource>
  <LocaleResource Name="Plugins.Shipping.FixedOrByWeight.Fields.From">
    <Value></Value>
  </LocaleResource> 
  <LocaleResource Name="Plugins.Shipping.FixedOrByWeight.Fields.From.Hint">
    <Value></Value>
  </LocaleResource> 
  <LocaleResource Name="Plugins.Shipping.FixedOrByWeight.Fields.To">
    <Value></Value>
  </LocaleResource> 
  <LocaleResource Name="Plugins.Shipping.FixedOrByWeight.Fields.To.Hint">
    <Value></Value>
  </LocaleResource> 
  <LocaleResource Name="Plugins.Shipping.FixedOrByWeight.Fields.WeightFrom">
    <Value>Order weight from</Value>
  </LocaleResource> 
  <LocaleResource Name="Plugins.Shipping.FixedOrByWeight.Fields.WeightFrom.Hint">
    <Value>Order weight from.</Value>
  </LocaleResource> 
  <LocaleResource Name="Plugins.Shipping.FixedOrByWeight.Fields.WeightTo">
    <Value>Order weight to</Value>
  </LocaleResource> 
  <LocaleResource Name="Plugins.Shipping.FixedOrByWeight.Fields.WeightTo.Hint">
    <Value>Order weight to.</Value>
  </LocaleResource>     
  <LocaleResource Name="Plugins.Shipping.FixedOrByWeight.Fields.OrderSubtotalFrom">
    <Value>Order subtotal from</Value>
  </LocaleResource> 
  <LocaleResource Name="Plugins.Shipping.FixedOrByWeight.Fields.OrderSubtotalFrom.Hint">
    <Value>Order subtotal from.</Value>
  </LocaleResource> 
  <LocaleResource Name="Plugins.Shipping.FixedOrByWeight.Fields.OrderSubtotalTo">
    <Value>Order subtotal to</Value>
  </LocaleResource> 
  <LocaleResource Name="Plugins.Shipping.FixedOrByWeight.Fields.OrderSubtotalTo.Hint">
    <Value>Order subtotal to.</Value>
  </LocaleResource>    
  <LocaleResource Name="Plugins.Shipping.FixedOrByWeight.ShippingByWeight">
    <Value></Value>
  </LocaleResource>
  <LocaleResource Name="Plugins.Shipping.FixedOrByWeight.Fixed">
    <Value></Value>
  </LocaleResource>
  <LocaleResource Name="Plugins.Shipping.FixedOrByWeight.Fields.Rate">
    <Value></Value>
  </LocaleResource>
  <LocaleResource Name="Plugins.Shipping.FixedOrByWeight.Fields.Store">
    <Value></Value>
  </LocaleResource>
  <LocaleResource Name="Plugins.Shipping.FixedOrByWeight.Fields.Store.Hint">
    <Value></Value>
  </LocaleResource>
  <LocaleResource Name="Plugins.Shipping.FixedOrByWeight.Fields.Warehouse">
    <Value></Value>
  </LocaleResource>
  <LocaleResource Name="Plugins.Shipping.FixedOrByWeight.Fields.Warehouse.Hint">
    <Value></Value>
  </LocaleResource>
  <LocaleResource Name="Plugins.Shipping.FixedOrByWeight.Fields.Country">
    <Value></Value>
  </LocaleResource>
  <LocaleResource Name="Plugins.Shipping.FixedOrByWeight.Fields.Country.Hint">
    <Value></Value>
  </LocaleResource>
  <LocaleResource Name="Plugins.Shipping.FixedOrByWeight.Fields.StateProvince">
    <Value></Value>
  </LocaleResource>
  <LocaleResource Name="Plugins.Shipping.FixedOrByWeight.Fields.StateProvince.Hint">
    <Value></Value>
  </LocaleResource>
  <LocaleResource Name="Plugins.Shipping.FixedOrByWeight.Fields.Zip">
    <Value></Value>
  </LocaleResource>
  <LocaleResource Name="Plugins.Shipping.FixedOrByWeight.Fields.Zip.Hint">
    <Value></Value>
  </LocaleResource>
  <LocaleResource Name="Plugins.Shipping.FixedOrByWeight.Fields.ShippingMethod">
    <Value></Value>
  </LocaleResource>
  <LocaleResource Name="Plugins.Shipping.FixedOrByWeight.Fields.ShippingMethod.Hint">
    <Value></Value>
  </LocaleResource>  
  <LocaleResource Name="Plugins.Shipping.FixedOrByWeight.Fields.From">
    <Value></Value>
  </LocaleResource>
  <LocaleResource Name="Plugins.Shipping.FixedOrByWeight.Fields.From.Hint">
    <Value></Value>
  </LocaleResource>
  <LocaleResource Name="Plugins.Shipping.FixedOrByWeight.Fields.To">
    <Value></Value>
  </LocaleResource>
  <LocaleResource Name="Plugins.Shipping.FixedOrByWeight.Fields.To.Hint">
    <Value></Value>
  </LocaleResource>
  <LocaleResource Name="Plugins.Shipping.FixedOrByWeight.Fields.AdditionalFixedCost">
    <Value></Value>
  </LocaleResource>
  <LocaleResource Name="Plugins.Shipping.FixedOrByWeight.Fields.AdditionalFixedCost.Hint">
    <Value></Value>
  </LocaleResource>
  <LocaleResource Name="Plugins.Shipping.FixedOrByWeight.Fields.LowerWeightLimit">
    <Value></Value>
  </LocaleResource>
  <LocaleResource Name="Plugins.Shipping.FixedOrByWeight.Fields.LowerWeightLimit.Hint">
    <Value></Value>
  </LocaleResource>
  <LocaleResource Name="Plugins.Shipping.FixedOrByWeight.Fields.PercentageRateOfSubtotal">
    <Value></Value>
  </LocaleResource>
  <LocaleResource Name="Plugins.Shipping.FixedOrByWeight.Fields.PercentageRateOfSubtotal.Hint">
    <Value></Value>
  </LocaleResource>
  <LocaleResource Name="Plugins.Shipping.FixedOrByWeight.Fields.RatePerWeightUnit">
    <Value></Value>
  </LocaleResource>
  <LocaleResource Name="Plugins.Shipping.FixedOrByWeight.Fields.RatePerWeightUnit.Hint">
    <Value></Value>
  </LocaleResource>
  <LocaleResource Name="Plugins.Shipping.FixedOrByWeight.Fields.LimitMethodsToCreated">
    <Value></Value>
  </LocaleResource>
  <LocaleResource Name="Plugins.Shipping.FixedOrByWeight.Fields.LimitMethodsToCreated.Hint">
    <Value></Value>
  </LocaleResource>
  <LocaleResource Name="Plugins.Shipping.FixedOrByWeight.Fields.DataHtml">
    <Value></Value>
  </LocaleResource>
  <LocaleResource Name="Plugins.Shipping.FixedOrByWeight.AddRecord">
    <Value></Value>
  </LocaleResource>
  <LocaleResource Name="Plugins.Shipping.FixedOrByWeight.Formula">
    <Value></Value>
  </LocaleResource>
  <LocaleResource Name="Plugins.Shipping.FixedOrByWeight.Formula.Value">
    <Value></Value>
  </LocaleResource>  
  <LocaleResource Name="Plugins.Shipping.FixedByWeightByTotal.ShippingByWeight">
    <Value>By Weight/Total</Value>
  </LocaleResource>
  <LocaleResource Name="Plugins.Shipping.FixedByWeightByTotal.Fixed">
    <Value>Fixed Rate</Value>
  </LocaleResource>
  <LocaleResource Name="Plugins.Shipping.FixedByWeightByTotal.Fields.Rate">
    <Value>Rate</Value>
  </LocaleResource>
  <LocaleResource Name="Plugins.Shipping.FixedByWeightByTotal.Fields.Store">
    <Value>Store</Value>
  </LocaleResource>
  <LocaleResource Name="Plugins.Shipping.FixedByWeightByTotal.Fields.Store.Hint">
    <Value>If an asterisk is selected, then this shipping rate will apply to all stores.</Value>
  </LocaleResource>
  <LocaleResource Name="Plugins.Shipping.FixedByWeightByTotal.Fields.Warehouse">
    <Value>Warehouse</Value>
  </LocaleResource>
  <LocaleResource Name="Plugins.Shipping.FixedByWeightByTotal.Fields.Warehouse.Hint">
    <Value>If an asterisk is selected, then this shipping rate will apply to all warehouses.</Value>
  </LocaleResource>
  <LocaleResource Name="Plugins.Shipping.FixedByWeightByTotal.Fields.Country">
    <Value>Country</Value>
  </LocaleResource>
  <LocaleResource Name="Plugins.Shipping.FixedByWeightByTotal.Fields.Country.Hint">
    <Value>If an asterisk is selected, then this shipping rate will apply to all customers, regardless of the country.</Value>
  </LocaleResource>
  <LocaleResource Name="Plugins.Shipping.FixedByWeightByTotal.Fields.StateProvince">
    <Value>State / province</Value>
  </LocaleResource>
  <LocaleResource Name="Plugins.Shipping.FixedByWeightByTotal.Fields.StateProvince.Hint">
    <Value>If an asterisk is selected, then this shipping rate will apply to all customers from the given country, regardless of the state.</Value>
  </LocaleResource>
  <LocaleResource Name="Plugins.Shipping.FixedByWeightByTotal.Fields.Zip">
    <Value>Zip</Value>
  </LocaleResource>
  <LocaleResource Name="Plugins.Shipping.FixedByWeightByTotal.Fields.Zip.Hint">
    <Value>Zip / postal code. If zip is empty, then this shipping rate will apply to all customers from the given country or state, regardless of the zip code.</Value>
  </LocaleResource>
  <LocaleResource Name="Plugins.Shipping.FixedByWeightByTotal.Fields.ShippingMethod">
    <Value>Shipping method</Value>
  </LocaleResource>
  <LocaleResource Name="Plugins.Shipping.FixedByWeightByTotal.Fields.ShippingMethod.Hint">
    <Value>Choose shipping method.</Value>
  </LocaleResource>  
  <LocaleResource Name="Plugins.Shipping.FixedByWeightByTotal.Fields.From">
    <Value>Order weight from</Value>
  </LocaleResource>
  <LocaleResource Name="Plugins.Shipping.FixedByWeightByTotal.Fields.From.Hint">
    <Value>Order weight from.</Value>
  </LocaleResource>
  <LocaleResource Name="Plugins.Shipping.FixedByWeightByTotal.Fields.To">
    <Value>Order weight to</Value>
  </LocaleResource>
  <LocaleResource Name="Plugins.Shipping.FixedByWeightByTotal.Fields.To.Hint">
    <Value>Order weight to.</Value>
  </LocaleResource>
  <LocaleResource Name="Plugins.Shipping.FixedByWeightByTotal.Fields.AdditionalFixedCost">
    <Value>Additional fixed cost</Value>
  </LocaleResource>
  <LocaleResource Name="Plugins.Shipping.FixedByWeightByTotal.Fields.AdditionalFixedCost.Hint">
    <Value>Specify an additional fixed cost per shopping cart for this option. Set to 0 if you don''t want an additional fixed cost to be applied.</Value>
  </LocaleResource>
  <LocaleResource Name="Plugins.Shipping.FixedByWeightByTotal.Fields.LowerWeightLimit">
    <Value>Lower weight limit</Value>
  </LocaleResource>
  <LocaleResource Name="Plugins.Shipping.FixedByWeightByTotal.Fields.LowerWeightLimit.Hint">
    <Value>Lower weight limit. This field can be used for \"per extra weight unit\" scenarios.</Value>
  </LocaleResource>
  <LocaleResource Name="Plugins.Shipping.FixedByWeightByTotal.Fields.PercentageRateOfSubtotal">
    <Value>Charge percentage (of subtotal)</Value>
  </LocaleResource>
  <LocaleResource Name="Plugins.Shipping.FixedByWeightByTotal.Fields.PercentageRateOfSubtotal.Hint">
    <Value>Charge percentage (of subtotal).</Value>
  </LocaleResource>
  <LocaleResource Name="Plugins.Shipping.FixedByWeightByTotal.Fields.RatePerWeightUnit">
    <Value>Rate per weight unit</Value>
  </LocaleResource>
  <LocaleResource Name="Plugins.Shipping.FixedByWeightByTotal.Fields.RatePerWeightUnit.Hint">
    <Value>Rate per weight unit.</Value>
  </LocaleResource>
  <LocaleResource Name="Plugins.Shipping.FixedByWeightByTotal.Fields.LimitMethodsToCreated">
    <Value>Limit shipping methods to configured ones</Value>
  </LocaleResource>
  <LocaleResource Name="Plugins.Shipping.FixedByWeightByTotal.Fields.LimitMethodsToCreated.Hint">
    <Value>If you check this option, then your customers will be limited to shipping options configured here. Otherwise, they''ll be able to choose any existing shipping options even they are not configured here (zero shipping fee in this case).</Value>
  </LocaleResource>
  <LocaleResource Name="Plugins.Shipping.FixedByWeightByTotal.Fields.DataHtml">
    <Value>Data</Value>
  </LocaleResource>
  <LocaleResource Name="Plugins.Shipping.FixedByWeightByTotal.AddRecord">
    <Value>Add record</Value>
  </LocaleResource>
  <LocaleResource Name="Plugins.Shipping.FixedByWeightByTotal.Formula">
    <Value>Formula to calculate rates</Value>
  </LocaleResource>
  <LocaleResource Name="Plugins.Shipping.FixedByWeightByTotal.Formula.Value">
    <Value>[additional fixed cost] + ([order total weight] - [lower weight limit]) * [rate per weight unit] + [order subtotal] * [charge percentage]</Value>
  </LocaleResource>    
  <LocaleResource Name="Admin.Customers.Customers.RewardPoints.AddingZeroValueNotAllowed">
    <Value>Adding a new row with zero value isn''t allowed</Value>
  </LocaleResource>  
  <LocaleResource Name="Account.Fields.Username.NotValid">
    <Value>Username is not valid</Value>
  </LocaleResource>
  <LocaleResource Name="Admin.Configuration.Settings.CustomerUser.UsernameValidationEnabled">
    <Value>Username validation is enabled</Value>
  </LocaleResource>
  <LocaleResource Name="Admin.Configuration.Settings.CustomerUser.UsernameValidationEnabled.Hint">
    <Value>Check to enable username validation (when registering or changing on the "My Account" page)</Value>
  </LocaleResource>  
  <LocaleResource Name="Admin.Configuration.Settings.CustomerUser.UsernameValidationUseRegex">
    <Value>Use regex for username validation</Value>
  </LocaleResource>
  <LocaleResource Name="Admin.Configuration.Settings.CustomerUser.UsernameValidationUseRegex.Hint">
    <Value>Check to use a regular expression for username validation (when registering or changing on the "My Account" page)</Value>
  </LocaleResource>  
  <LocaleResource Name="Admin.Configuration.Settings.CustomerUser.UsernameValidationRule">
    <Value>Username validation rule</Value>
  </LocaleResource>  
  <LocaleResource Name="Admin.Configuration.Settings.CustomerUser.UsernameValidationRule.Hint">
    <Value>Set the validation rule for username. You can specify a list of allowed characters or a regular expression. If you use a regular expression check the "Use regex for username validation" setting.</Value>
  </LocaleResource>
  <LocaleResource Name="Admin.Configuration.Settings.CustomerSettings.RegexValidationRule.Error">
    <Value>The regular expression for username validation is incorrect</Value>
  </LocaleResource> 
  <LocaleResource Name="Admin.Configuration.Settings.Order.DeleteGiftCardUsageHistory">
    <Value>Delete gift card usage history after order cancellation</Value>
  </LocaleResource> 
  <LocaleResource Name="Admin.Configuration.Settings.Order.DeleteGiftCardUsageHistory.Hint">
    <Value>Check to delete gift card usage history after order cancellation</Value>
<<<<<<< HEAD
  </LocaleResource>   
  <LocaleResource Name="Admin.Catalog.BulkEdit.Fields.ManageInventoryMethod.MultipleWarehouse">
    <Value>(multi-warehouse)</Value>
  </LocaleResource>    
  <LocaleResource Name="Admin.Configuration.Stores.Fields.DefaultLanguage.DefaultItemText">
    <Value>---</Value>
  </LocaleResource>   
=======
  </LocaleResource>
  <LocaleResource Name="Admin.Promotions.Discounts.Fields.DiscountLimitation.Hint">
    <Value>Choose the limitation of discount. This parameter will not be taken into account for recurring products/orders.</Value>
  </LocaleResource>
>>>>>>> 762a81fc
</Language>
'

CREATE TABLE #LocaleStringResourceTmp
	(
		[ResourceName] [nvarchar](200) NOT NULL,
		[ResourceValue] [nvarchar](max) NOT NULL
	)

INSERT INTO #LocaleStringResourceTmp (ResourceName, ResourceValue)
SELECT	nref.value('@Name', 'nvarchar(200)'), nref.value('Value[1]', 'nvarchar(MAX)')
FROM	@resources.nodes('//Language/LocaleResource') AS R(nref)

--do it for each existing language
DECLARE @ExistingLanguageID int
DECLARE cur_existinglanguage CURSOR FOR
SELECT [ID]
FROM [Language]
OPEN cur_existinglanguage
FETCH NEXT FROM cur_existinglanguage INTO @ExistingLanguageID
WHILE @@FETCH_STATUS = 0
BEGIN
	DECLARE @ResourceName nvarchar(200)
	DECLARE @ResourceValue nvarchar(MAX)
	DECLARE cur_localeresource CURSOR FOR
	SELECT ResourceName, ResourceValue
	FROM #LocaleStringResourceTmp
	OPEN cur_localeresource
	FETCH NEXT FROM cur_localeresource INTO @ResourceName, @ResourceValue
	WHILE @@FETCH_STATUS = 0
	BEGIN
		IF (EXISTS (SELECT 1 FROM [LocaleStringResource] WHERE LanguageID=@ExistingLanguageID AND ResourceName=@ResourceName))
		BEGIN
			UPDATE [LocaleStringResource]
			SET [ResourceValue]=@ResourceValue
			WHERE LanguageID=@ExistingLanguageID AND ResourceName=@ResourceName
		END
		ELSE 
		BEGIN
			INSERT INTO [LocaleStringResource]
			(
				[LanguageId],
				[ResourceName],
				[ResourceValue]
			)
			VALUES
			(
				@ExistingLanguageID,
				@ResourceName,
				@ResourceValue
			)
		END
		
		IF (@ResourceValue is null or @ResourceValue = '')
		BEGIN
			DELETE [LocaleStringResource]
			WHERE LanguageID=@ExistingLanguageID AND ResourceName=@ResourceName
		END
		
		FETCH NEXT FROM cur_localeresource INTO @ResourceName, @ResourceValue
	END
	CLOSE cur_localeresource
	DEALLOCATE cur_localeresource


	--fetch next language identifier
	FETCH NEXT FROM cur_existinglanguage INTO @ExistingLanguageID
END
CLOSE cur_existinglanguage
DEALLOCATE cur_existinglanguage

DROP TABLE #LocaleStringResourceTmp
GO

--new index
IF NOT EXISTS (SELECT 1 from sys.indexes WHERE [NAME]=N'IX_GetLowStockProducts' and object_id=object_id(N'[dbo].[Product]'))
BEGIN
    CREATE NONCLUSTERED INDEX [IX_GetLowStockProducts] ON [Product] (Deleted ASC, VendorId ASC, ProductTypeId ASC, ManageInventoryMethodId ASC, MinStockQuantity ASC, UseMultipleWarehouses ASC)
END
GO

--new setting
IF NOT EXISTS (SELECT 1 FROM [Setting] WHERE [name] = N'catalogsettings.exportimportallowdownloadimages')
BEGIN
	INSERT [Setting] ([Name], [Value], [StoreId])
	VALUES (N'catalogsettings.exportimportallowdownloadimages', N'false', 0)
END
GO

--new column
IF NOT EXISTS (SELECT 1 FROM sys.columns WHERE object_id = object_id('[ActivityLog]') AND NAME = 'EntityId')
BEGIN
	ALTER TABLE [ActivityLog]
	ADD [EntityId] INT NULL
END
GO

--new column
IF NOT EXISTS (SELECT 1 FROM sys.columns WHERE object_id = object_id('[ActivityLog]') AND NAME = 'EntityName')
BEGIN
	ALTER TABLE [ActivityLog]
	ADD [EntityName] NVARCHAR(400) NULL
END
GO

--new setting
IF NOT EXISTS (SELECT 1 FROM [Setting] WHERE [name] = N'vendorsettings.showvendoronorderdetailspage')
BEGIN
	INSERT [Setting] ([Name], [Value], [StoreId])
	VALUES (N'vendorsettings.showvendoronorderdetailspage', N'false', 0)
END
GO

--new setting
IF NOT EXISTS (SELECT 1 FROM [Setting] WHERE [name] = N'addresssettings.preselectcountryifonlyone')
BEGIN
	INSERT [Setting] ([Name], [Value], [StoreId])
	VALUES (N'addresssettings.preselectcountryifonlyone', N'false', 0)
END
GO

--new column
IF NOT EXISTS (SELECT 1 FROM sys.columns WHERE object_id = object_id('[ProductAttributeCombination]') AND NAME = 'PictureId')
BEGIN
	ALTER TABLE [ProductAttributeCombination]
	ADD [PictureId] INT NULL
END
GO

UPDATE [ProductAttributeCombination]
SET [PictureId] = 0
WHERE [PictureId] IS NULL

ALTER TABLE [ProductAttributeCombination] ALTER COLUMN [PictureId] INT NOT NULL
GO

-- new message template
 IF NOT EXISTS (SELECT 1 FROM [dbo].[MessageTemplate] WHERE [Name] = N'ProductReview.Reply.CustomerNotification')
 BEGIN
    DECLARE @NewLine AS CHAR(2) = CHAR(13) + CHAR(10)
	INSERT [dbo].[MessageTemplate] ([Name], [BccEmailAddresses], [Subject], [Body], [IsActive], [AttachedDownloadId], [EmailAccountId], [LimitedToStores], [DelayPeriodId]) 
	VALUES (N'ProductReview.Reply.CustomerNotification', NULL, N'%Store.Name%. Product review reply.', N'<p>' + @NewLine + '<a href="%Store.URL%">%Store.Name%</a>' + @NewLine + '<br />' + @NewLine + '<br />' + @NewLine + 'Hello %Customer.FullName%,' + @NewLine + '<br />' + @NewLine + 'You received a reply from the store administration to your review for product "%ProductReview.ProductName%".' + @NewLine + '</p>' + @NewLine, 0, 0, 0, 0, 0)
 END
 GO
 
--new column
IF NOT EXISTS (SELECT 1 FROM sys.columns WHERE object_id = object_id('[ProductReview]') AND NAME = 'CustomerNotifiedOfReply')
BEGIN
	ALTER TABLE [ProductReview]
	ADD [CustomerNotifiedOfReply] BIT NULL
END
GO

UPDATE [ProductReview]
SET [CustomerNotifiedOfReply] = 0
WHERE [CustomerNotifiedOfReply] IS NULL

ALTER TABLE [ProductReview] ALTER COLUMN [CustomerNotifiedOfReply] BIT NOT NULL
GO

--new setting
IF NOT EXISTS (SELECT 1 FROM [Setting] WHERE [name] = N'catalogsettings.notifycustomeraboutproductreviewreply')
BEGIN
	INSERT [Setting] ([Name], [Value], [StoreId])
	VALUES (N'catalogsettings.notifycustomeraboutproductreviewreply', N'false', 0)
END
GO

--new setting
IF NOT EXISTS (SELECT 1 FROM [Setting] WHERE [name] = N'catalogsettings.uselinksinrequiredproductwarnings')
BEGIN
	INSERT [Setting] ([Name], [Value], [StoreId])
	VALUES (N'catalogsettings.uselinksinrequiredproductwarnings', N'true', 0)
END
GO

-- new message template
IF NOT EXISTS (SELECT 1 FROM [dbo].[MessageTemplate] WHERE [Name] = N'OrderPlaced.AffiliateNotification')
BEGIN
    DECLARE @NewLine AS CHAR(2) = CHAR(13) + CHAR(10)
    INSERT [dbo].[MessageTemplate] ([Name], [BccEmailAddresses], [Subject], [Body], [IsActive], [AttachedDownloadId], [EmailAccountId], [LimitedToStores], [DelayPeriodId]) 
    VALUES (N'OrderPlaced.AffiliateNotification', NULL, N'%Store.Name%. Order placed', N'<p>' + @NewLine + '<a href=\"%Store.URL%\">%Store.Name%</a>' + @NewLine + '<br />' + @NewLine + '<br />' + @NewLine + '%Customer.FullName% (%Customer.Email%) has just placed an order.' + @NewLine + '<br />' + @NewLine + '<br />' + @NewLine + 'Order Number: %Order.OrderNumber%' + @NewLine + '<br />' + @NewLine + 'Date Ordered: %Order.CreatedOn%' + @NewLine + '<br />' + @NewLine + '<br />' + @NewLine + '%Order.Product(s)%' + @NewLine + '</p>' + @NewLine, 0, 0, 0, 0, 0)
END
GO

-- new message template
IF NOT EXISTS (SELECT 1 FROM [dbo].[MessageTemplate] WHERE [Name] = N'OrderPaid.AffiliateNotification')
BEGIN
    DECLARE @NewLine AS CHAR(2) = CHAR(13) + CHAR(10)
    INSERT [dbo].[MessageTemplate] ([Name], [BccEmailAddresses], [Subject], [Body], [IsActive], [AttachedDownloadId], [EmailAccountId], [LimitedToStores], [DelayPeriodId]) 
    VALUES (N'OrderPaid.AffiliateNotification', NULL, N'%Store.Name%. Order #%Order.OrderNumber% paid', N'<p>' + @NewLine + '<a href=\"%Store.URL%\">%Store.Name%</a>' + @NewLine + '<br />' + @NewLine + '<br />' + @NewLine + 'Order #%Order.OrderNumber% has been just paid.' + @NewLine + '<br />' + @NewLine + '<br />' + @NewLine + 'Order Number: %Order.OrderNumber%' + @NewLine + '<br />' + @NewLine + 'Date Ordered: %Order.CreatedOn%' + @NewLine + '<br />' + @NewLine + '<br />' + @NewLine + '%Order.Product(s)%' + @NewLine + '</p>' + @NewLine, 0, 0, 0, 0, 0)
END
GO

--new setting
IF NOT EXISTS (SELECT 1 FROM [Setting] WHERE [name] = N'securitysettings.allownonasciicharactersinheaders')
BEGIN
	INSERT [Setting] ([Name], [Value], [StoreId])
	VALUES (N'securitysettings.allownonasciicharactersinheaders', N'true', 0)
END
GO

--drop column
IF EXISTS (SELECT 1 FROM sys.columns WHERE object_id = object_id('[Store]') AND NAME='SecureUrl')
BEGIN
	ALTER TABLE [Store] DROP COLUMN [SecureUrl]
END
GO

--new setting
IF NOT EXISTS (SELECT 1 FROM [Setting] WHERE [name] = N'catalogsettings.exportimportsplitproductsfile')
BEGIN
    INSERT [Setting] ([Name], [Value], [StoreId])
    VALUES (N'catalogsettings.exportimportsplitproductsfile', N'false', 0)
END
GO

--new setting
IF NOT EXISTS (SELECT 1 FROM [Setting] WHERE [name] = N'catalogsettings.productreviewssortbycreateddateascending')
BEGIN
	INSERT [Setting] ([Name], [Value], [StoreId])
	VALUES (N'catalogsettings.productreviewssortbycreateddateascending', N'true', 0)
END
GO

--new setting
IF NOT EXISTS (SELECT 1 FROM [Setting] WHERE [name] = N'catalogsettings.exportimportproductscountinonefile')
BEGIN
    INSERT [Setting] ([Name], [Value], [StoreId])
    VALUES (N'catalogsettings.exportimportproductscountinonefile', N'500', 0)
END
GO

--new column
IF NOT EXISTS (SELECT 1 FROM sys.columns WHERE object_id=object_id('[ProductAttributeValue]') and NAME='PriceAdjustmentUsePercentage')
BEGIN
	ALTER TABLE [ProductAttributeValue]
	ADD [PriceAdjustmentUsePercentage] bit NULL
END
GO

UPDATE [ProductAttributeValue]
SET [PriceAdjustmentUsePercentage] = 0
WHERE [PriceAdjustmentUsePercentage] IS NULL
GO

ALTER TABLE [ProductAttributeValue] ALTER COLUMN [PriceAdjustmentUsePercentage] bit NOT NULL
GO

--new column
IF NOT EXISTS (SELECT 1 FROM sys.columns WHERE object_id=object_id('[PredefinedProductAttributeValue]') and NAME='PriceAdjustmentUsePercentage')
BEGIN
	ALTER TABLE PredefinedProductAttributeValue
	ADD [PriceAdjustmentUsePercentage] bit NULL
END
GO

UPDATE [PredefinedProductAttributeValue]
SET [PriceAdjustmentUsePercentage] = 0
WHERE [PriceAdjustmentUsePercentage] IS NULL
GO

ALTER TABLE [PredefinedProductAttributeValue] ALTER COLUMN [PriceAdjustmentUsePercentage] bit NOT NULL
GO

--updated setting
UPDATE [Setting]
SET [Value] = N'true'
WHERE [Name] = N'commonsettings.usestoredprocedureforloadingcategories'
GO

--vendor attributes
IF NOT EXISTS (SELECT 1 FROM sys.objects WHERE object_id = object_id(N'[VendorAttribute]') AND objectproperty(object_id, N'IsUserTable') = 1)
BEGIN
	CREATE TABLE [dbo].[VendorAttribute]
	(
		[Id] INT IDENTITY(1,1) NOT NULL,
		[Name] NVARCHAR(400) NOT NULL,
		[IsRequired] BIT NOT NULL,
		[AttributeControlTypeId] INT NOT NULL,
		[DisplayOrder] INT NOT NULL,

		PRIMARY KEY CLUSTERED ( [Id] ASC ) 
			WITH (PAD_INDEX  = OFF, STATISTICS_NORECOMPUTE  = OFF, IGNORE_DUP_KEY = OFF, ALLOW_ROW_LOCKS  = ON, ALLOW_PAGE_LOCKS  = ON)
	)
END
GO

IF NOT EXISTS (SELECT 1 FROM sys.objects WHERE object_id = object_id(N'[VendorAttributeValue]') and objectproperty(object_id, N'IsUserTable') = 1)
BEGIN
	CREATE TABLE [dbo].[VendorAttributeValue]
	(
		[Id] INT IDENTITY(1,1) NOT NULL,
		[VendorAttributeId] INT NOT NULL,
		[Name] NVARCHAR(400) NOT NULL,
		[IsPreSelected] BIT NOT NULL,
		[DisplayOrder] INT NOT NULL,

		PRIMARY KEY CLUSTERED ( [Id] ASC ) 
			WITH (PAD_INDEX  = OFF, STATISTICS_NORECOMPUTE  = OFF, IGNORE_DUP_KEY = OFF, ALLOW_ROW_LOCKS  = ON, ALLOW_PAGE_LOCKS  = ON)
	)
END
GO

IF EXISTS (SELECT 1 FROM sys.objects WHERE NAME = 'VendorAttributeValue_VendorAttribute' AND PARENT_OBJECT_ID = object_id('VendorAttributeValue') AND objectproperty(object_id, N'IsForeignKey') = 1)
BEGIN
	ALTER TABLE dbo.VendorAttributeValue DROP CONSTRAINT [VendorAttributeValue_VendorAttribute]
END
GO

ALTER TABLE [dbo].[VendorAttributeValue] WITH CHECK 
	ADD CONSTRAINT [VendorAttributeValue_VendorAttribute] FOREIGN KEY([VendorAttributeId]) REFERENCES [dbo].[VendorAttribute] ([Id]) ON DELETE CASCADE
GO

--new activity type
IF NOT EXISTS (SELECT 1 FROM [ActivityLogType] WHERE [SystemKeyword] = N'AddNewVendorAttribute')
BEGIN
	INSERT [ActivityLogType] ([SystemKeyword], [Name], [Enabled])
	VALUES (N'AddNewVendorAttribute', N'Add a new vendor attribute', N'true')
END
GO

--new activity type
IF NOT EXISTS (SELECT 1 FROM [ActivityLogType] WHERE [SystemKeyword] = N'EditVendorAttribute')
BEGIN
	INSERT [ActivityLogType] ([SystemKeyword], [Name], [Enabled])
	VALUES (N'EditVendorAttribute', N'Edit a vendor attribute', N'true')
END
GO

--new activity type
IF NOT EXISTS (SELECT 1 FROM [ActivityLogType] WHERE [SystemKeyword] = N'DeleteVendorAttribute')
BEGIN
	INSERT [ActivityLogType] ([SystemKeyword], [Name], [Enabled])
	VALUES (N'DeleteVendorAttribute', N'Delete a vendor attribute', N'true')
END
GO

--new activity type
IF NOT EXISTS (SELECT 1 FROM [ActivityLogType] WHERE [SystemKeyword] = N'AddNewVendorAttributeValue')
BEGIN
	INSERT [ActivityLogType] ([SystemKeyword], [Name], [Enabled])
	VALUES (N'AddNewVendorAttributeValue', N'Add a new vendor attribute value', N'true')
END
GO

--new activity type
IF NOT EXISTS (SELECT 1 FROM [ActivityLogType] WHERE [SystemKeyword] = N'EditVendorAttributeValue')
BEGIN
	INSERT [ActivityLogType] ([SystemKeyword], [Name], [Enabled])
	VALUES (N'EditVendorAttributeValue', N'Edit a vendor attribute value', N'true')
END
GO

--new activity type
IF NOT EXISTS (SELECT 1 FROM [ActivityLogType] WHERE [SystemKeyword] = N'DeleteVendorAttributeValue')
BEGIN
	INSERT [ActivityLogType] ([SystemKeyword], [Name], [Enabled])
	VALUES (N'DeleteVendorAttributeValue', N'Delete a vendor attribute value', N'true')
END
GO

--new column
IF NOT EXISTS (SELECT 1 FROM sys.columns WHERE object_id = object_id('[Address]') AND NAME = 'County')
BEGIN
	ALTER TABLE [Address]
	ADD [County] NVARCHAR (MAX) NULL
END
GO

--new setting
IF NOT EXISTS (SELECT 1 FROM [Setting] WHERE [name] = N'displaydefaultfooteritemsettings.DisplayApplyVendorAccountFooterItem')
BEGIN
    INSERT [Setting] ([Name], [Value], [StoreId])
    VALUES (N'displaydefaultfooteritemsettings.DisplayApplyVendorAccountFooterItem', N'true', 0)
END
GO

--new setting
IF NOT EXISTS (SELECT 1 FROM [Setting] WHERE [name] = N'displaydefaultfooteritemsettings.DisplayBlogFooterItem')
BEGIN
    INSERT [Setting] ([Name], [Value], [StoreId])
    VALUES (N'displaydefaultfooteritemsettings.DisplayBlogFooterItem', N'true', 0)
END
GO

--new setting
IF NOT EXISTS (SELECT 1 FROM [Setting] WHERE [name] = N'displaydefaultfooteritemsettings.DisplayCompareProductsFooterItem')
BEGIN
    INSERT [Setting] ([Name], [Value], [StoreId])
    VALUES (N'displaydefaultfooteritemsettings.DisplayCompareProductsFooterItem', N'true', 0)
END
GO

--new setting
IF NOT EXISTS (SELECT 1 FROM [Setting] WHERE [name] = N'displaydefaultfooteritemsettings.DisplayContactUsFooterItem')
BEGIN
    INSERT [Setting] ([Name], [Value], [StoreId])
    VALUES (N'displaydefaultfooteritemsettings.DisplayContactUsFooterItem', N'true', 0)
END
GO

--new setting
IF NOT EXISTS (SELECT 1 FROM [Setting] WHERE [name] = N'displaydefaultfooteritemsettings.DisplayCustomerAddressesFooterItem')
BEGIN
    INSERT [Setting] ([Name], [Value], [StoreId])
    VALUES (N'displaydefaultfooteritemsettings.DisplayCustomerAddressesFooterItem', N'true', 0)
END
GO

--new setting
IF NOT EXISTS (SELECT 1 FROM [Setting] WHERE [name] = N'displaydefaultfooteritemsettings.DisplayCustomerInfoFooterItem')
BEGIN
    INSERT [Setting] ([Name], [Value], [StoreId])
    VALUES (N'displaydefaultfooteritemsettings.DisplayCustomerInfoFooterItem', N'true', 0)
END
GO

--new setting
IF NOT EXISTS (SELECT 1 FROM [Setting] WHERE [name] = N'displaydefaultfooteritemsettings.DisplayCustomerOrdersFooterItem')
BEGIN
    INSERT [Setting] ([Name], [Value], [StoreId])
    VALUES (N'displaydefaultfooteritemsettings.DisplayCustomerOrdersFooterItem', N'true', 0)
END
GO

--new setting
IF NOT EXISTS (SELECT 1 FROM [Setting] WHERE [name] = N'displaydefaultfooteritemsettings.DisplayForumsFooterItem')
BEGIN
    INSERT [Setting] ([Name], [Value], [StoreId])
    VALUES (N'displaydefaultfooteritemsettings.DisplayForumsFooterItem', N'true', 0)
END
GO

--new setting
IF NOT EXISTS (SELECT 1 FROM [Setting] WHERE [name] = N'displaydefaultfooteritemsettings.DisplayNewProductsFooterItem')
BEGIN
    INSERT [Setting] ([Name], [Value], [StoreId])
    VALUES (N'displaydefaultfooteritemsettings.DisplayNewProductsFooterItem', N'true', 0)
END
GO

--new setting
IF NOT EXISTS (SELECT 1 FROM [Setting] WHERE [name] = N'displaydefaultfooteritemsettings.DisplayNewsFooterItem')
BEGIN
    INSERT [Setting] ([Name], [Value], [StoreId])
    VALUES (N'displaydefaultfooteritemsettings.DisplayNewsFooterItem', N'true', 0)
END
GO

--new setting
IF NOT EXISTS (SELECT 1 FROM [Setting] WHERE [name] = N'addresssettings.countyenabled')
BEGIN
	INSERT [Setting] ([Name], [Value], [StoreId])
	VALUES (N'addresssettings.countyenabled', N'false', 0)
END
GO

--new setting
IF NOT EXISTS (SELECT 1 FROM [Setting] WHERE [name] = N'displaydefaultfooteritemsettings.DisplayProductSearchFooterItem')
BEGIN
    INSERT [Setting] ([Name], [Value], [StoreId])
    VALUES (N'displaydefaultfooteritemsettings.DisplayProductSearchFooterItem', N'true', 0)
END
GO

--new setting
IF NOT EXISTS (SELECT 1 FROM [Setting] WHERE [name] = N'addresssettings.countyrequired')
BEGIN
	INSERT [Setting] ([Name], [Value], [StoreId])
	VALUES (N'addresssettings.countyrequired', N'false', 0)
END
GO

--new setting
IF NOT EXISTS (SELECT 1 FROM [Setting] WHERE [name] = N'displaydefaultfooteritemsettings.DisplayRecentlyViewedProductsFooterItem')
BEGIN
    INSERT [Setting] ([Name], [Value], [StoreId])
    VALUES (N'displaydefaultfooteritemsettings.DisplayRecentlyViewedProductsFooterItem', N'true', 0)
END
GO

--new setting
IF NOT EXISTS (SELECT 1 FROM [Setting] WHERE [name] = N'customersettings.countyenabled')
BEGIN
	INSERT [Setting] ([Name], [Value], [StoreId])
	VALUES (N'customersettings.countyenabled', N'false', 0)
END
GO

--new setting
IF NOT EXISTS (SELECT 1 FROM [Setting] WHERE [name] = N'displaydefaultfooteritemsettings.DisplayShoppingCartFooterItem')
BEGIN
    INSERT [Setting] ([Name], [Value], [StoreId])
    VALUES (N'displaydefaultfooteritemsettings.DisplayShoppingCartFooterItem', N'true', 0)
END
GO

--new setting
IF NOT EXISTS (SELECT 1 FROM [Setting] WHERE [name] = N'customersettings.countyrequired')
BEGIN
	INSERT [Setting] ([Name], [Value], [StoreId])
	VALUES (N'customersettings.countyrequired', N'false', 0)
END
GO

--new setting    
IF NOT EXISTS (SELECT 1 FROM [Setting] WHERE [name] = N'displaydefaultfooteritemsettings.DisplaySitemapFooterItem')
BEGIN
    INSERT [Setting] ([Name], [Value], [StoreId])
    VALUES (N'displaydefaultfooteritemsettings.DisplaySitemapFooterItem', N'true', 0)
END
GO

--new setting
IF NOT EXISTS (SELECT 1 FROM [Setting] WHERE [Name] = N'shippingsettings.shipseparatelyoneitemeach')
BEGIN
	INSERT [Setting] ([Name], [Value], [StoreId])
	VALUES (N'shippingsettings.shipseparatelyoneitemeach', N'true', 0)
END
GO

--new setting
IF NOT EXISTS (SELECT 1 FROM [Setting] WHERE [name] = N'displaydefaultfooteritemsettings.DisplayWishlistFooterItem')
BEGIN
    INSERT [Setting] ([Name], [Value], [StoreId])
    VALUES (N'displaydefaultfooteritemsettings.DisplayWishlistFooterItem', N'true', 0)
END
GO

--new setting
IF NOT EXISTS (SELECT 1 FROM [Setting] WHERE [name] = N'commonsettings.sitemappagesize')
BEGIN
    INSERT [Setting] ([Name], [Value], [StoreId])
    VALUES (N'commonsettings.sitemappagesize', N'200', 0)
END
GO

--rename setting
UPDATE [Setting] 
SET [Name] = N'adminareasettings.useisodateformatinjsonresult' 
WHERE [Name] = N'adminareasettings.useisodatetimeconverterinjson'
GO

--new column
IF NOT EXISTS (SELECT 1 FROM sys.columns WHERE object_id = object_id('[RewardPointsHistory]') AND NAME = 'EndDateUtc')
BEGIN
	ALTER TABLE [RewardPointsHistory]
	ADD [EndDateUtc] DATETIME NULL
END
GO

--new column
IF NOT EXISTS (SELECT 1 FROM sys.columns WHERE object_id = object_id('[RewardPointsHistory]') AND NAME = 'ValidPoints')
BEGIN
	ALTER TABLE [RewardPointsHistory]
	ADD [ValidPoints] INT NULL
END
GO

--new setting
IF NOT EXISTS (SELECT 1 FROM [Setting] WHERE [Name] = N'rewardpointssettings.registrationpointsvalidity')
BEGIN
    INSERT [Setting] ([Name], [Value], [StoreId])
    VALUES (N'rewardpointssettings.registrationpointsvalidity', N'30', 0)
END
GO

--new setting
IF NOT EXISTS (SELECT 1 FROM [Setting] WHERE [name] = N'customersettings.usernamevalidationenabled')
BEGIN
	INSERT [Setting] ([Name], [Value], [StoreId])
	VALUES (N'customersettings.usernamevalidationenabled', N'false', 0)
END
GO

--new setting
IF NOT EXISTS (SELECT 1 FROM [Setting] WHERE [Name] = N'rewardpointssettings.purchasespointsvalidity')
BEGIN
    INSERT [Setting] ([Name], [Value], [StoreId])
    VALUES (N'rewardpointssettings.purchasespointsvalidity', N'45', 0)
END
GO

--new setting
IF NOT EXISTS (SELECT 1 FROM [Setting] WHERE [name] = N'customersettings.usernamevalidationuseregex')
BEGIN
	INSERT [Setting] ([Name], [Value], [StoreId])
	VALUES (N'customersettings.usernamevalidationuseregex', N'false', 0)
END
GO

--new setting
IF NOT EXISTS (SELECT 1 FROM [Setting] WHERE [Name] = N'rewardpointssettings.minordertotaltoawardpoints')
BEGIN
    INSERT [Setting] ([Name], [Value], [StoreId])
    VALUES (N'rewardpointssettings.minordertotaltoawardpoints', N'0', 0)
END
GO

--new setting
IF NOT EXISTS (SELECT 1 FROM [Setting] WHERE [name] = N'ordersettings.checkoutdisabled')
BEGIN
    INSERT [Setting] ([Name], [Value], [StoreId])
    VALUES (N'ordersettings.checkoutdisabled', N'false', 0)
END
GO

--rename column
IF EXISTS (SELECT 1 FROM sys.objects WHERE object_id = OBJECT_ID(N'[dbo].[ShippingByWeight]') and OBJECTPROPERTY(object_id, N'IsUserTable') = 1)
AND EXISTS (SELECT 1 FROM sys.columns WHERE object_id = OBJECT_ID(N'[dbo].[ShippingByWeight]') and NAME='From')
BEGIN
    EXEC sp_RENAME '[dbo].[ShippingByWeight].[From]', 'WeightFrom', 'COLUMN'
END
GO

--rename column
IF EXISTS (SELECT 1 FROM sys.objects WHERE object_id = OBJECT_ID(N'[dbo].[ShippingByWeight]') and OBJECTPROPERTY(object_id, N'IsUserTable') = 1)
AND EXISTS (SELECT 1 FROM sys.columns WHERE object_id = OBJECT_ID(N'[dbo].[ShippingByWeight]') and NAME='To')
BEGIN
    EXEC sp_RENAME '[dbo].[ShippingByWeight].[To]', 'WeightTo', 'COLUMN'
END
GO

--new column
IF EXISTS (SELECT 1 FROM sys.objects WHERE object_id = OBJECT_ID(N'[dbo].[ShippingByWeight]') and OBJECTPROPERTY(object_id, N'IsUserTable') = 1)
and NOT EXISTS (SELECT 1 FROM sys.columns WHERE object_id = object_id('[ShippingByWeight]') AND NAME = 'OrderSubtotalFrom')
BEGIN
	ALTER TABLE [ShippingByWeight]
	ADD [OrderSubtotalFrom] DECIMAL NULL
END
GO

IF EXISTS (SELECT 1 FROM sys.objects WHERE object_id = OBJECT_ID(N'[dbo].[ShippingByWeight]') and OBJECTPROPERTY(object_id, N'IsUserTable') = 1)
and EXISTS (SELECT 1 FROM sys.columns WHERE object_id = object_id('[ShippingByWeight]') AND NAME = 'OrderSubtotalFrom')
BEGIN
	UPDATE [ShippingByWeight]
	SET [OrderSubtotalFrom] = 0
	WHERE [OrderSubtotalFrom] IS NULL
END
GO


IF EXISTS (SELECT 1 FROM sys.objects WHERE object_id = OBJECT_ID(N'[dbo].[ShippingByWeight]') and OBJECTPROPERTY(object_id, N'IsUserTable') = 1)
and EXISTS (SELECT 1 FROM sys.columns WHERE object_id = object_id('[ShippingByWeight]') AND NAME = 'OrderSubtotalFrom')
BEGIN
	ALTER TABLE [ShippingByWeight] ALTER COLUMN [OrderSubtotalFrom] DECIMAL NOT NULL
END
GO

--new column
IF EXISTS (SELECT 1 FROM sys.objects WHERE object_id = OBJECT_ID(N'[dbo].[ShippingByWeight]') and OBJECTPROPERTY(object_id, N'IsUserTable') = 1)
and NOT EXISTS (SELECT 1 FROM sys.columns WHERE object_id = object_id('[ShippingByWeight]') AND NAME = 'OrderSubtotalTo')
BEGIN
	ALTER TABLE [ShippingByWeight]
	ADD [OrderSubtotalTo] DECIMAL NULL
END
GO

IF EXISTS (SELECT 1 FROM sys.objects WHERE object_id = OBJECT_ID(N'[dbo].[ShippingByWeight]') and OBJECTPROPERTY(object_id, N'IsUserTable') = 1)
and EXISTS (SELECT 1 FROM sys.columns WHERE object_id = object_id('[ShippingByWeight]') AND NAME = 'OrderSubtotalTo')
BEGIN
	UPDATE [ShippingByWeight]
	SET [OrderSubtotalTo] = 1000000
	WHERE [OrderSubtotalTo] IS NULL
END
GO

IF EXISTS (SELECT 1 FROM sys.objects WHERE object_id = OBJECT_ID(N'[dbo].[ShippingByWeight]') and OBJECTPROPERTY(object_id, N'IsUserTable') = 1)
and EXISTS (SELECT 1 FROM sys.columns WHERE object_id = object_id('[ShippingByWeight]') AND NAME = 'OrderSubtotalTo')
BEGIN
	ALTER TABLE [ShippingByWeight] ALTER COLUMN [OrderSubtotalTo] DECIMAL NOT NULL
END
GO

--rename table
IF EXISTS (SELECT 1 FROM sys.objects WHERE object_id = OBJECT_ID(N'[dbo].[ShippingByWeight]') and OBJECTPROPERTY(object_id, N'IsUserTable') = 1)
BEGIN
    EXEC sp_RENAME '[dbo].[ShippingByWeight]', 'ShippingByWeightByTotal'
END
GO

--new column
IF NOT EXISTS (SELECT 1 FROM sys.columns WHERE object_id = object_id('[Poll]') and NAME = 'LimitedToStores')
BEGIN
	ALTER TABLE [Poll]
	ADD [LimitedToStores] BIT NULL
END
GO

UPDATE [Poll]
SET [LimitedToStores] = 0
WHERE [LimitedToStores] IS NULL
GO

ALTER TABLE [Poll] ALTER COLUMN [LimitedToStores] BIT NOT NULL
GO

--new setting
IF NOT EXISTS (SELECT 1 FROM [Setting] WHERE [name] = N'catalogsettings.removerequiredproducts')
BEGIN
    INSERT [Setting] ([Name], [Value], [StoreId])
    VALUES (N'catalogsettings.removerequiredproducts', N'false', 0)
END
GO

-- update the "ProductLoadAllPaged" stored procedure
ALTER PROCEDURE [ProductLoadAllPaged]
(
	@CategoryIds		nvarchar(MAX) = null,	--a list of category IDs (comma-separated list). e.g. 1,2,3
	@ManufacturerId		int = 0,
	@StoreId			int = 0,
	@VendorId			int = 0,
	@WarehouseId		int = 0,
	@ProductTypeId		int = null, --product type identifier, null - load all products
	@VisibleIndividuallyOnly bit = 0, 	--0 - load all products , 1 - "visible indivially" only
	@MarkedAsNewOnly	bit = 0, 	--0 - load all products , 1 - "marked as new" only
	@ProductTagId		int = 0,
	@FeaturedProducts	bit = null,	--0 featured only , 1 not featured only, null - load all products
	@PriceMin			decimal(18, 4) = null,
	@PriceMax			decimal(18, 4) = null,
	@Keywords			nvarchar(4000) = null,
	@SearchDescriptions bit = 0, --a value indicating whether to search by a specified "keyword" in product descriptions
	@SearchManufacturerPartNumber bit = 0, -- a value indicating whether to search by a specified "keyword" in manufacturer part number
	@SearchSku			bit = 0, --a value indicating whether to search by a specified "keyword" in product SKU
	@SearchProductTags  bit = 0, --a value indicating whether to search by a specified "keyword" in product tags
	@UseFullTextSearch  bit = 0,
	@FullTextMode		int = 0, --0 - using CONTAINS with <prefix_term>, 5 - using CONTAINS and OR with <prefix_term>, 10 - using CONTAINS and AND with <prefix_term>
	@FilteredSpecs		nvarchar(MAX) = null,	--filter by specification attribute options (comma-separated list of IDs). e.g. 14,15,16
	@LanguageId			int = 0,
	@OrderBy			int = 0, --0 - position, 5 - Name: A to Z, 6 - Name: Z to A, 10 - Price: Low to High, 11 - Price: High to Low, 15 - creation date
	@AllowedCustomerRoleIds	nvarchar(MAX) = null,	--a list of customer role IDs (comma-separated list) for which a product should be shown (if a subjet to ACL)
	@PageIndex			int = 0, 
	@PageSize			int = 2147483644,
	@ShowHidden			bit = 0,
	@OverridePublished	bit = null, --null - process "Published" property according to "showHidden" parameter, true - load only "Published" products, false - load only "Unpublished" products
	@LoadFilterableSpecificationAttributeOptionIds bit = 0, --a value indicating whether we should load the specification attribute option identifiers applied to loaded products (all pages)
	@FilterableSpecificationAttributeOptionIds nvarchar(MAX) = null OUTPUT, --the specification attribute option identifiers applied to loaded products (all pages). returned as a comma separated list of identifiers
	@TotalRecords		int = null OUTPUT
)
AS
BEGIN
	
	/* Products that filtered by keywords */
	CREATE TABLE #KeywordProducts
	(
		[ProductId] int NOT NULL
	)

	DECLARE
		@SearchKeywords bit,
		@OriginalKeywords nvarchar(4000),
		@sql nvarchar(max),
		@sql_orderby nvarchar(max)

	SET NOCOUNT ON
	
	--filter by keywords
	SET @Keywords = isnull(@Keywords, '')
	SET @Keywords = rtrim(ltrim(@Keywords))
	SET @OriginalKeywords = @Keywords
	IF ISNULL(@Keywords, '') != ''
	BEGIN
		SET @SearchKeywords = 1
		
		IF @UseFullTextSearch = 1
		BEGIN
			--remove wrong chars (' ")
			SET @Keywords = REPLACE(@Keywords, '''', '')
			SET @Keywords = REPLACE(@Keywords, '"', '')
			
			--full-text search
			IF @FullTextMode = 0 
			BEGIN
				--0 - using CONTAINS with <prefix_term>
				SET @Keywords = ' "' + @Keywords + '*" '
			END
			ELSE
			BEGIN
				--5 - using CONTAINS and OR with <prefix_term>
				--10 - using CONTAINS and AND with <prefix_term>

				--clean multiple spaces
				WHILE CHARINDEX('  ', @Keywords) > 0 
					SET @Keywords = REPLACE(@Keywords, '  ', ' ')

				DECLARE @concat_term nvarchar(100)				
				IF @FullTextMode = 5 --5 - using CONTAINS and OR with <prefix_term>
				BEGIN
					SET @concat_term = 'OR'
				END 
				IF @FullTextMode = 10 --10 - using CONTAINS and AND with <prefix_term>
				BEGIN
					SET @concat_term = 'AND'
				END

				--now let's build search string
				declare @fulltext_keywords nvarchar(4000)
				set @fulltext_keywords = N''
				declare @index int		
		
				set @index = CHARINDEX(' ', @Keywords, 0)

				-- if index = 0, then only one field was passed
				IF(@index = 0)
					set @fulltext_keywords = ' "' + @Keywords + '*" '
				ELSE
				BEGIN		
					DECLARE @first BIT
					SET  @first = 1			
					WHILE @index > 0
					BEGIN
						IF (@first = 0)
							SET @fulltext_keywords = @fulltext_keywords + ' ' + @concat_term + ' '
						ELSE
							SET @first = 0

						SET @fulltext_keywords = @fulltext_keywords + '"' + SUBSTRING(@Keywords, 1, @index - 1) + '*"'					
						SET @Keywords = SUBSTRING(@Keywords, @index + 1, LEN(@Keywords) - @index)						
						SET @index = CHARINDEX(' ', @Keywords, 0)
					end
					
					-- add the last field
					IF LEN(@fulltext_keywords) > 0
						SET @fulltext_keywords = @fulltext_keywords + ' ' + @concat_term + ' ' + '"' + SUBSTRING(@Keywords, 1, LEN(@Keywords)) + '*"'	
				END
				SET @Keywords = @fulltext_keywords
			END
		END
		ELSE
		BEGIN
			--usual search by PATINDEX
			SET @Keywords = '%' + @Keywords + '%'
		END
		--PRINT @Keywords

		--product name
		SET @sql = '
		INSERT INTO #KeywordProducts ([ProductId])
		SELECT p.Id
		FROM Product p with (NOLOCK)
		WHERE '
		IF @UseFullTextSearch = 1
			SET @sql = @sql + 'CONTAINS(p.[Name], @Keywords) '
		ELSE
			SET @sql = @sql + 'PATINDEX(@Keywords, p.[Name]) > 0 '


		--localized product name
		SET @sql = @sql + '
		UNION
		SELECT lp.EntityId
		FROM LocalizedProperty lp with (NOLOCK)
		WHERE
			lp.LocaleKeyGroup = N''Product''
			AND lp.LanguageId = ' + ISNULL(CAST(@LanguageId AS nvarchar(max)), '0') + '
			AND lp.LocaleKey = N''Name'''
		IF @UseFullTextSearch = 1
			SET @sql = @sql + ' AND CONTAINS(lp.[LocaleValue], @Keywords) '
		ELSE
			SET @sql = @sql + ' AND PATINDEX(@Keywords, lp.[LocaleValue]) > 0 '
	

		IF @SearchDescriptions = 1
		BEGIN
			--product short description
			SET @sql = @sql + '
			UNION
			SELECT p.Id
			FROM Product p with (NOLOCK)
			WHERE '
			IF @UseFullTextSearch = 1
				SET @sql = @sql + 'CONTAINS(p.[ShortDescription], @Keywords) '
			ELSE
				SET @sql = @sql + 'PATINDEX(@Keywords, p.[ShortDescription]) > 0 '


			--product full description
			SET @sql = @sql + '
			UNION
			SELECT p.Id
			FROM Product p with (NOLOCK)
			WHERE '
			IF @UseFullTextSearch = 1
				SET @sql = @sql + 'CONTAINS(p.[FullDescription], @Keywords) '
			ELSE
				SET @sql = @sql + 'PATINDEX(@Keywords, p.[FullDescription]) > 0 '



			--localized product short description
			SET @sql = @sql + '
			UNION
			SELECT lp.EntityId
			FROM LocalizedProperty lp with (NOLOCK)
			WHERE
				lp.LocaleKeyGroup = N''Product''
				AND lp.LanguageId = ' + ISNULL(CAST(@LanguageId AS nvarchar(max)), '0') + '
				AND lp.LocaleKey = N''ShortDescription'''
			IF @UseFullTextSearch = 1
				SET @sql = @sql + ' AND CONTAINS(lp.[LocaleValue], @Keywords) '
			ELSE
				SET @sql = @sql + ' AND PATINDEX(@Keywords, lp.[LocaleValue]) > 0 '
				

			--localized product full description
			SET @sql = @sql + '
			UNION
			SELECT lp.EntityId
			FROM LocalizedProperty lp with (NOLOCK)
			WHERE
				lp.LocaleKeyGroup = N''Product''
				AND lp.LanguageId = ' + ISNULL(CAST(@LanguageId AS nvarchar(max)), '0') + '
				AND lp.LocaleKey = N''FullDescription'''
			IF @UseFullTextSearch = 1
				SET @sql = @sql + ' AND CONTAINS(lp.[LocaleValue], @Keywords) '
			ELSE
				SET @sql = @sql + ' AND PATINDEX(@Keywords, lp.[LocaleValue]) > 0 '
		END

		--manufacturer part number (exact match)
		IF @SearchManufacturerPartNumber = 1
		BEGIN
			SET @sql = @sql + '
			UNION
			SELECT p.Id
			FROM Product p with (NOLOCK)
			WHERE p.[ManufacturerPartNumber] = @OriginalKeywords '
		END

		--SKU (exact match)
		IF @SearchSku = 1
		BEGIN
			SET @sql = @sql + '
			UNION
			SELECT p.Id
			FROM Product p with (NOLOCK)
			WHERE p.[Sku] = @OriginalKeywords '
		END

		IF @SearchProductTags = 1
		BEGIN
			--product tags (exact match)
			SET @sql = @sql + '
			UNION
			SELECT pptm.Product_Id
			FROM Product_ProductTag_Mapping pptm with(NOLOCK) INNER JOIN ProductTag pt with(NOLOCK) ON pt.Id = pptm.ProductTag_Id
			WHERE pt.[Name] = @OriginalKeywords '

			--localized product tags
			SET @sql = @sql + '
			UNION
			SELECT pptm.Product_Id
			FROM LocalizedProperty lp with (NOLOCK) INNER JOIN Product_ProductTag_Mapping pptm with(NOLOCK) ON lp.EntityId = pptm.ProductTag_Id
			WHERE
				lp.LocaleKeyGroup = N''ProductTag''
				AND lp.LanguageId = ' + ISNULL(CAST(@LanguageId AS nvarchar(max)), '0') + '
				AND lp.LocaleKey = N''Name''
				AND lp.[LocaleValue] = @OriginalKeywords '
		END

		--PRINT (@sql)
		EXEC sp_executesql @sql, N'@Keywords nvarchar(4000), @OriginalKeywords nvarchar(4000)', @Keywords, @OriginalKeywords

	END
	ELSE
	BEGIN
		SET @SearchKeywords = 0
	END

	--filter by category IDs
	SET @CategoryIds = isnull(@CategoryIds, '')	
	CREATE TABLE #FilteredCategoryIds
	(
		CategoryId int not null
	)
	INSERT INTO #FilteredCategoryIds (CategoryId)
	SELECT CAST(data as int) FROM [nop_splitstring_to_table](@CategoryIds, ',')	
	DECLARE @CategoryIdsCount int	
	SET @CategoryIdsCount = (SELECT COUNT(1) FROM #FilteredCategoryIds)

	--filter by customer role IDs (access control list)
	SET @AllowedCustomerRoleIds = isnull(@AllowedCustomerRoleIds, '')	
	CREATE TABLE #FilteredCustomerRoleIds
	(
		CustomerRoleId int not null
	)
	INSERT INTO #FilteredCustomerRoleIds (CustomerRoleId)
	SELECT CAST(data as int) FROM [nop_splitstring_to_table](@AllowedCustomerRoleIds, ',')
	DECLARE @FilteredCustomerRoleIdsCount int	
	SET @FilteredCustomerRoleIdsCount = (SELECT COUNT(1) FROM #FilteredCustomerRoleIds)
	
	--paging
	DECLARE @PageLowerBound int
	DECLARE @PageUpperBound int
	DECLARE @RowsToReturn int
	SET @RowsToReturn = @PageSize * (@PageIndex + 1)	
	SET @PageLowerBound = @PageSize * @PageIndex
	SET @PageUpperBound = @PageLowerBound + @PageSize + 1
	
	CREATE TABLE #DisplayOrderTmp 
	(
		[Id] int IDENTITY (1, 1) NOT NULL,
		[ProductId] int NOT NULL
	)

	SET @sql = '
	SELECT p.Id
	FROM
		Product p with (NOLOCK)'
	
	IF @CategoryIdsCount > 0
	BEGIN
		SET @sql = @sql + '
		INNER JOIN Product_Category_Mapping pcm with (NOLOCK)
			ON p.Id = pcm.ProductId'
	END
	
	IF @ManufacturerId > 0
	BEGIN
		SET @sql = @sql + '
		INNER JOIN Product_Manufacturer_Mapping pmm with (NOLOCK)
			ON p.Id = pmm.ProductId'
	END
	
	IF ISNULL(@ProductTagId, 0) != 0
	BEGIN
		SET @sql = @sql + '
		INNER JOIN Product_ProductTag_Mapping pptm with (NOLOCK)
			ON p.Id = pptm.Product_Id'
	END
	
	--searching by keywords
	IF @SearchKeywords = 1
	BEGIN
		SET @sql = @sql + '
		JOIN #KeywordProducts kp
			ON  p.Id = kp.ProductId'
	END
	
	SET @sql = @sql + '
	WHERE
		p.Deleted = 0'
	
	--filter by category
	IF @CategoryIdsCount > 0
	BEGIN
		SET @sql = @sql + '
		AND pcm.CategoryId IN (SELECT CategoryId FROM #FilteredCategoryIds)'
		
		IF @FeaturedProducts IS NOT NULL
		BEGIN
			SET @sql = @sql + '
		AND pcm.IsFeaturedProduct = ' + CAST(@FeaturedProducts AS nvarchar(max))
		END
	END
	
	--filter by manufacturer
	IF @ManufacturerId > 0
	BEGIN
		SET @sql = @sql + '
		AND pmm.ManufacturerId = ' + CAST(@ManufacturerId AS nvarchar(max))
		
		IF @FeaturedProducts IS NOT NULL
		BEGIN
			SET @sql = @sql + '
		AND pmm.IsFeaturedProduct = ' + CAST(@FeaturedProducts AS nvarchar(max))
		END
	END
	
	--filter by vendor
	IF @VendorId > 0
	BEGIN
		SET @sql = @sql + '
		AND p.VendorId = ' + CAST(@VendorId AS nvarchar(max))
	END
	
	--filter by warehouse
	IF @WarehouseId > 0
	BEGIN
		--we should also ensure that 'ManageInventoryMethodId' is set to 'ManageStock' (1)
		--but we skip it in order to prevent hard-coded values (e.g. 1) and for better performance
		SET @sql = @sql + '
		AND  
			(
				(p.UseMultipleWarehouses = 0 AND
					p.WarehouseId = ' + CAST(@WarehouseId AS nvarchar(max)) + ')
				OR
				(p.UseMultipleWarehouses > 0 AND
					EXISTS (SELECT 1 FROM ProductWarehouseInventory [pwi]
					WHERE [pwi].WarehouseId = ' + CAST(@WarehouseId AS nvarchar(max)) + ' AND [pwi].ProductId = p.Id))
			)'
	END
	
	--filter by product type
	IF @ProductTypeId is not null
	BEGIN
		SET @sql = @sql + '
		AND p.ProductTypeId = ' + CAST(@ProductTypeId AS nvarchar(max))
	END
	
	--filter by "visible individually"
	IF @VisibleIndividuallyOnly = 1
	BEGIN
		SET @sql = @sql + '
		AND p.VisibleIndividually = 1'
	END
	
	--filter by "marked as new"
	IF @MarkedAsNewOnly = 1
	BEGIN
		SET @sql = @sql + '
		AND p.MarkAsNew = 1
		AND (getutcdate() BETWEEN ISNULL(p.MarkAsNewStartDateTimeUtc, ''1/1/1900'') and ISNULL(p.MarkAsNewEndDateTimeUtc, ''1/1/2999''))'
	END
	
	--filter by product tag
	IF ISNULL(@ProductTagId, 0) != 0
	BEGIN
		SET @sql = @sql + '
		AND pptm.ProductTag_Id = ' + CAST(@ProductTagId AS nvarchar(max))
	END
	
	--"Published" property
	IF (@OverridePublished is null)
	BEGIN
		--process according to "showHidden"
		IF @ShowHidden = 0
		BEGIN
			SET @sql = @sql + '
			AND p.Published = 1'
		END
	END
	ELSE IF (@OverridePublished = 1)
	BEGIN
		--published only
		SET @sql = @sql + '
		AND p.Published = 1'
	END
	ELSE IF (@OverridePublished = 0)
	BEGIN
		--unpublished only
		SET @sql = @sql + '
		AND p.Published = 0'
	END
	
	--show hidden
	IF @ShowHidden = 0
	BEGIN
		SET @sql = @sql + '
		AND p.Deleted = 0
		AND (getutcdate() BETWEEN ISNULL(p.AvailableStartDateTimeUtc, ''1/1/1900'') and ISNULL(p.AvailableEndDateTimeUtc, ''1/1/2999''))'
	END
	
	--min price
	IF @PriceMin is not null
	BEGIN
		SET @sql = @sql + '
		AND (p.Price >= ' + CAST(@PriceMin AS nvarchar(max)) + ')'
	END
	
	--max price
	IF @PriceMax is not null
	BEGIN
		SET @sql = @sql + '
		AND (p.Price <= ' + CAST(@PriceMax AS nvarchar(max)) + ')'
	END
	
	--show hidden and ACL
	IF  @ShowHidden = 0 and @FilteredCustomerRoleIdsCount > 0
	BEGIN
		SET @sql = @sql + '
		AND (p.SubjectToAcl = 0 OR EXISTS (
			SELECT 1 FROM #FilteredCustomerRoleIds [fcr]
			WHERE
				[fcr].CustomerRoleId IN (
					SELECT [acl].CustomerRoleId
					FROM [AclRecord] acl with (NOLOCK)
					WHERE [acl].EntityId = p.Id AND [acl].EntityName = ''Product''
				)
			))'
	END
	
	--filter by store
	IF @StoreId > 0
	BEGIN
		SET @sql = @sql + '
		AND (p.LimitedToStores = 0 OR EXISTS (
			SELECT 1 FROM [StoreMapping] sm with (NOLOCK)
			WHERE [sm].EntityId = p.Id AND [sm].EntityName = ''Product'' and [sm].StoreId=' + CAST(@StoreId AS nvarchar(max)) + '
			))'
	END
	
    --prepare filterable specification attribute option identifier (if requested)
    IF @LoadFilterableSpecificationAttributeOptionIds = 1
	BEGIN		
		CREATE TABLE #FilterableSpecs 
		(
			[SpecificationAttributeOptionId] int NOT NULL
		)
        DECLARE @sql_filterableSpecs nvarchar(max)
        SET @sql_filterableSpecs = '
	        INSERT INTO #FilterableSpecs ([SpecificationAttributeOptionId])
	        SELECT DISTINCT [psam].SpecificationAttributeOptionId
	        FROM [Product_SpecificationAttribute_Mapping] [psam] WITH (NOLOCK)
	            WHERE [psam].[AllowFiltering] = 1
	            AND [psam].[ProductId] IN (' + @sql + ')'

        EXEC sp_executesql @sql_filterableSpecs

		--build comma separated list of filterable identifiers
		SELECT @FilterableSpecificationAttributeOptionIds = COALESCE(@FilterableSpecificationAttributeOptionIds + ',' , '') + CAST(SpecificationAttributeOptionId as nvarchar(4000))
		FROM #FilterableSpecs

		DROP TABLE #FilterableSpecs
 	END

	--filter by specification attribution options
	SET @FilteredSpecs = isnull(@FilteredSpecs, '')	
	CREATE TABLE #FilteredSpecs
	(
		SpecificationAttributeOptionId int not null
	)
	INSERT INTO #FilteredSpecs (SpecificationAttributeOptionId)
	SELECT CAST(data as int) FROM [nop_splitstring_to_table](@FilteredSpecs, ',') 

    CREATE TABLE #FilteredSpecsWithAttributes
	(
        SpecificationAttributeId int not null,
		SpecificationAttributeOptionId int not null
	)
	INSERT INTO #FilteredSpecsWithAttributes (SpecificationAttributeId, SpecificationAttributeOptionId)
	SELECT sao.SpecificationAttributeId, fs.SpecificationAttributeOptionId
    FROM #FilteredSpecs fs INNER JOIN SpecificationAttributeOption sao ON sao.Id = fs.SpecificationAttributeOptionId
    ORDER BY sao.SpecificationAttributeId 

    DECLARE @SpecAttributesCount int	
	SET @SpecAttributesCount = (SELECT COUNT(1) FROM #FilteredSpecsWithAttributes)
	IF @SpecAttributesCount > 0
	BEGIN
		--do it for each specified specification option
		DECLARE @SpecificationAttributeOptionId int
        DECLARE @SpecificationAttributeId int
        DECLARE @LastSpecificationAttributeId int
        SET @LastSpecificationAttributeId = 0
		DECLARE cur_SpecificationAttributeOption CURSOR FOR
		SELECT SpecificationAttributeId, SpecificationAttributeOptionId
		FROM #FilteredSpecsWithAttributes

		OPEN cur_SpecificationAttributeOption
        FOREACH:
            FETCH NEXT FROM cur_SpecificationAttributeOption INTO @SpecificationAttributeId, @SpecificationAttributeOptionId
            IF (@LastSpecificationAttributeId <> 0 AND @SpecificationAttributeId <> @LastSpecificationAttributeId OR @@FETCH_STATUS <> 0) 
			    SET @sql = @sql + '
        AND p.Id in (select psam.ProductId from [Product_SpecificationAttribute_Mapping] psam with (NOLOCK) where psam.AllowFiltering = 1 and psam.SpecificationAttributeOptionId IN (SELECT SpecificationAttributeOptionId FROM #FilteredSpecsWithAttributes WHERE SpecificationAttributeId = ' + CAST(@LastSpecificationAttributeId AS nvarchar(max)) + '))'
            SET @LastSpecificationAttributeId = @SpecificationAttributeId
		IF @@FETCH_STATUS = 0 GOTO FOREACH
		CLOSE cur_SpecificationAttributeOption
		DEALLOCATE cur_SpecificationAttributeOption
	END

	--sorting
	SET @sql_orderby = ''	
	IF @OrderBy = 5 /* Name: A to Z */
		SET @sql_orderby = ' p.[Name] ASC'
	ELSE IF @OrderBy = 6 /* Name: Z to A */
		SET @sql_orderby = ' p.[Name] DESC'
	ELSE IF @OrderBy = 10 /* Price: Low to High */
		SET @sql_orderby = ' p.[Price] ASC'
	ELSE IF @OrderBy = 11 /* Price: High to Low */
		SET @sql_orderby = ' p.[Price] DESC'
	ELSE IF @OrderBy = 15 /* creation date */
		SET @sql_orderby = ' p.[CreatedOnUtc] DESC'
	ELSE /* default sorting, 0 (position) */
	BEGIN
		--category position (display order)
		IF @CategoryIdsCount > 0 SET @sql_orderby = ' pcm.DisplayOrder ASC'
		
		--manufacturer position (display order)
		IF @ManufacturerId > 0
		BEGIN
			IF LEN(@sql_orderby) > 0 SET @sql_orderby = @sql_orderby + ', '
			SET @sql_orderby = @sql_orderby + ' pmm.DisplayOrder ASC'
		END
		
		--name
		IF LEN(@sql_orderby) > 0 SET @sql_orderby = @sql_orderby + ', '
		SET @sql_orderby = @sql_orderby + ' p.[Name] ASC'
	END
	
	SET @sql = @sql + '
	ORDER BY' + @sql_orderby
	
    SET @sql = '
    INSERT INTO #DisplayOrderTmp ([ProductId])' + @sql

	--PRINT (@sql)
	EXEC sp_executesql @sql

	DROP TABLE #FilteredCategoryIds
	DROP TABLE #FilteredSpecs
    DROP TABLE #FilteredSpecsWithAttributes
	DROP TABLE #FilteredCustomerRoleIds
	DROP TABLE #KeywordProducts

	CREATE TABLE #PageIndex 
	(
		[IndexId] int IDENTITY (1, 1) NOT NULL,
		[ProductId] int NOT NULL
	)
	INSERT INTO #PageIndex ([ProductId])
	SELECT ProductId
	FROM #DisplayOrderTmp
	GROUP BY ProductId
	ORDER BY min([Id])

	--total records
	SET @TotalRecords = @@rowcount
	
	DROP TABLE #DisplayOrderTmp

	--return products
	SELECT TOP (@RowsToReturn)
		p.*
	FROM
		#PageIndex [pi]
		INNER JOIN Product p with (NOLOCK) on p.Id = [pi].[ProductId]
	WHERE
		[pi].IndexId > @PageLowerBound AND 
		[pi].IndexId < @PageUpperBound
	ORDER BY
		[pi].IndexId
	
	DROP TABLE #PageIndex
END
GO

--new index
IF NOT EXISTS (SELECT 1 from sys.indexes WHERE [NAME]=N'IX_QueuedEmail_SentOnUtc_DontSendBeforeDateUtc_Extended' and object_id=object_id(N'[dbo].[QueuedEmail]'))
BEGIN
    CREATE NONCLUSTERED INDEX [IX_QueuedEmail_SentOnUtc_DontSendBeforeDateUtc_Extended] ON QueuedEmail ([SentOnUtc], [DontSendBeforeDateUtc]) INCLUDE ([SentTries])
END
GO

--new index
IF NOT EXISTS (SELECT 1 from sys.indexes WHERE [NAME]=N'IX_Product_VisibleIndividually_Published_Deleted_Extended' and object_id=object_id(N'[dbo].[Product]'))
BEGIN
    CREATE NONCLUSTERED INDEX [IX_Product_VisibleIndividually_Published_Deleted_Extended] ON Product ([VisibleIndividually],[Published],[Deleted]) INCLUDE ([Id],[AvailableStartDateTimeUtc],[AvailableEndDateTimeUtc])
END
GO

--new index
IF NOT EXISTS (SELECT 1 from sys.indexes WHERE [NAME]=N'IX_Category_Deleted_Extended' and object_id=object_id(N'[dbo].[Category]'))
BEGIN
    CREATE NONCLUSTERED INDEX [IX_Category_Deleted_Extended] ON Category ([Deleted]) INCLUDE ([Id],[Name],[SubjectToAcl],[LimitedToStores],[Published])
END
GO

--new setting   
IF NOT EXISTS (SELECT 1 FROM [Setting] WHERE [name] = N'customersettings.usernamevalidationrule')
BEGIN
	INSERT [Setting] ([Name], [Value], [StoreId])
	VALUES (N'customersettings.usernamevalidationrule', N'', 0)
END
GO

--new setting   
IF NOT EXISTS (SELECT 1 FROM [Setting] WHERE [name] = N'ordersettings.deletegiftcardusagehistory')
BEGIN
	INSERT [Setting] ([Name], [Value], [StoreId])
	VALUES (N'ordersettings.deletegiftcardusagehistory', N'False', 0)
END
GO

--update [sename] column for product tags
IF EXISTS (
        SELECT *
        FROM sysobjects
        WHERE id = OBJECT_ID(N'[temp_generate_sename]') AND OBJECTPROPERTY(id,N'IsProcedure') = 1)
DROP PROCEDURE [temp_generate_sename]
GO
CREATE PROCEDURE [temp_generate_sename]
(
    @table_name nvarchar(1000),
    @entity_id int,
    @language_id int = 0, --0 to process main sename column, --language id to process a localized value
    @result nvarchar(1000) OUTPUT
)
AS
BEGIN
    --get current name
    DECLARE @current_sename nvarchar(1000)
    DECLARE @sql nvarchar(4000)
    
    IF (@language_id = 0)
    BEGIN
        SET @sql = 'SELECT @current_sename = [Name] FROM [' + @table_name + '] WHERE [Id] = ' + ISNULL(CAST(@entity_id AS nvarchar(max)), '0')
        EXEC sp_executesql @sql,N'@current_sename nvarchar(1000) OUTPUT',@current_sename OUTPUT        
    END
    ELSE
    BEGIN
        SET @sql = 'SELECT @current_sename = [LocaleValue] FROM [LocalizedProperty] WHERE [LocaleKeyGroup]=''' + @table_name + ''' AND [LocaleKey] = ''Name'' AND [LanguageId] = ' + ISNULL(CAST(@language_id AS nvarchar(max)), '0') + ' AND [EntityId] = ' + ISNULL(CAST(@entity_id AS nvarchar(max)), '0')
        EXEC sp_executesql @sql,N'@current_sename nvarchar(1000) OUTPUT',@current_sename OUTPUT		
        
        --if not empty, se name is already specified by a store owner. if empty, we should use poduct name
        IF (@current_sename is null or @current_sename = N'')
        BEGIN
            SET @sql = 'SELECT @current_sename = [LocaleValue] FROM [LocalizedProperty] WHERE [LocaleKeyGroup]=''' + @table_name + ''' AND [LocaleKey] = ''Name'' AND [LanguageId] = ' + ISNULL(CAST(@language_id AS nvarchar(max)), '0') + ' AND [EntityId] = ' + ISNULL(CAST(@entity_id AS nvarchar(max)), '0')
            EXEC sp_executesql @sql,N'@current_sename nvarchar(1000) OUTPUT',@current_sename OUTPUT        
        END
        
        --if localized product name is also empty, we exit
        IF (@current_sename is null or @current_sename = N'')
            RETURN
    END
    
    --generate se name    
    DECLARE @new_sename nvarchar(1000)
    SET @new_sename = ''
    --ensure only allowed chars
    DECLARE @allowed_se_chars nvarchar(4000)
    --Note for store owners: add more chars below if want them to be supported when migrating your data
    SET @allowed_se_chars = N'abcdefghijklmnopqrstuvwxyz1234567890 _-'
    DECLARE @l int
    SET @l = len(@current_sename)
    DECLARE @p int
    SET @p = 1
    WHILE @p <= @l
    BEGIN
        DECLARE @c nvarchar(1)
        SET @c = substring(@current_sename, @p, 1)
        IF CHARINDEX(@c,@allowed_se_chars) > 0
        BEGIN
            SET @new_sename = @new_sename + @c
        END		
        SET @p = @p + 1
    END	
    --replace spaces with '-'
    SELECT @new_sename = REPLACE(@new_sename,' ','-');
    WHILE CHARINDEX('--',@new_sename) > 0
        SELECT @new_sename = REPLACE(@new_sename,'--','-');
    WHILE CHARINDEX('__',@new_sename) > 0
        SELECT @new_sename = REPLACE(@new_sename,'__','_');
    --ensure not empty
    IF (@new_sename is null or @new_sename = '')
        SELECT @new_sename = ISNULL(CAST(@entity_id AS nvarchar(max)), '0');
    --lowercase
    SELECT @new_sename = LOWER(@new_sename)
    --ensure this sename is not reserved
    WHILE (1=1)
    BEGIN
        DECLARE @sename_is_already_reserved bit
        SET @sename_is_already_reserved = 0
        SET @sql = 'IF EXISTS (SELECT 1 FROM [UrlRecord] WHERE [Slug] = @sename AND NOT ([EntityId] = ' + ISNULL(CAST(@entity_id AS nvarchar(max)), '0') + ' AND [EntityName] = ''' + @table_name + '''))
                    BEGIN
                        SELECT @sename_is_already_reserved = 1
                    END'
        EXEC sp_executesql @sql,N'@sename nvarchar(1000), @sename_is_already_reserved nvarchar(4000) OUTPUT',@new_sename,@sename_is_already_reserved OUTPUT
        
        IF (@sename_is_already_reserved > 0)
        BEGIN
            --add some digit to the end in this case
            SET @new_sename = @new_sename + '-2'
        END
        ELSE
        BEGIN
            BREAK
        END
    END
    
    --return
    SET @result = @new_sename
END
GO

BEGIN
    DECLARE @sename_existing_entity_id int
    DECLARE cur_sename_existing_entity CURSOR FOR
    SELECT [Id]
    FROM [ProductTag]
    OPEN cur_sename_existing_entity
    FETCH NEXT FROM cur_sename_existing_entity INTO @sename_existing_entity_id
    WHILE @@FETCH_STATUS = 0
    BEGIN
        DECLARE @sename nvarchar(1000)    
        SET @sename = null -- clear cache (variable scope)
        
        DECLARE @table_name nvarchar(1000)    
        SET @table_name = N'ProductTag'
        
        DECLARE @product_tag_system_name nvarchar(1000)
        SET @product_tag_system_name = null -- clear cache (variable scope)
        SELECT @product_tag_system_name = [Name] FROM [ProductTag] WHERE [Id] = @sename_existing_entity_id
        
        --main sename
        EXEC    [dbo].[temp_generate_sename]
				@table_name = @table_name,
                @entity_id = @sename_existing_entity_id,                
                @result = @sename OUTPUT
                
        IF EXISTS(SELECT 1 FROM [UrlRecord] WHERE [LanguageId]=0 AND [EntityId]=@sename_existing_entity_id AND [EntityName]=@table_name)
        BEGIN
            UPDATE [UrlRecord]
            SET [Slug] = @sename
            WHERE [LanguageId]=0 AND [EntityId]=@sename_existing_entity_id AND [EntityName]=@table_name
        END
        ELSE
        BEGIN
            INSERT INTO [UrlRecord] ([EntityId], [EntityName], [Slug], [IsActive], [LanguageId])
            VALUES (@sename_existing_entity_id, @table_name, @sename, 1, 0)
        END        
		
		
		--localized values
        DECLARE @ExistingLanguageID int
        DECLARE cur_existinglanguage CURSOR FOR
        SELECT [ID]
        FROM [Language]
        OPEN cur_existinglanguage
        FETCH NEXT FROM cur_existinglanguage INTO @ExistingLanguageID
        WHILE @@FETCH_STATUS = 0
        BEGIN    
            SET @sename = null -- clear cache (variable scope)
            
            EXEC    [dbo].[temp_generate_sename]
                    @table_name = @table_name,
                    @entity_id = @sename_existing_entity_id,
                    @language_id = @ExistingLanguageID,
                    @result = @sename OUTPUT
            IF (len(@sename) > 0)
            BEGIN
                
                DECLARE @sql nvarchar(4000)
                SET @sql = 'IF EXISTS (SELECT 1 FROM [UrlRecord] WHERE [EntityName]=''' + @table_name + ''' AND [LanguageId] = ' + ISNULL(CAST(@ExistingLanguageID AS nvarchar(max)), '0') + ' AND [EntityId] = ' + ISNULL(CAST(@sename_existing_entity_id AS nvarchar(max)), '0') + ')
                BEGIN
                    --update
                    UPDATE [UrlRecord]
                    SET [Slug] = @sename
                    WHERE [EntityName]=''' + @table_name + ''' AND [LanguageId] = ' + ISNULL(CAST(@ExistingLanguageID AS nvarchar(max)), '0') + ' AND [EntityId] = ' + ISNULL(CAST(@sename_existing_entity_id AS nvarchar(max)), '0') + '
                END
                ELSE
                BEGIN
                    --insert
                    INSERT INTO [UrlRecord] ([EntityId], [EntityName], [Slug], [IsActive], [LanguageId])
                    VALUES (' + ISNULL(CAST(@sename_existing_entity_id AS nvarchar(max)), '0') +','''+ @table_name + ''',@sename, 1, ' + ISNULL(CAST(@ExistingLanguageID AS nvarchar(max)), '0')+ ')
                END
                '
                EXEC sp_executesql @sql,N'@sename nvarchar(1000) OUTPUT',@sename OUTPUT
                
            END
                    

            --fetch next language identifier
            FETCH NEXT FROM cur_existinglanguage INTO @ExistingLanguageID
        END
        CLOSE cur_existinglanguage
        DEALLOCATE cur_existinglanguage


        --fetch next identifier
        FETCH NEXT FROM cur_sename_existing_entity INTO @sename_existing_entity_id
    END
    CLOSE cur_sename_existing_entity
    DEALLOCATE cur_sename_existing_entity
END
GO

--drop temporary procedures & functions
IF EXISTS (
        SELECT *
        FROM sys.objects
        WHERE object_id = OBJECT_ID(N'[temp_generate_sename]') AND OBJECTPROPERTY(object_id,N'IsProcedure') = 1)
DROP PROCEDURE [temp_generate_sename]
GO<|MERGE_RESOLUTION|>--- conflicted
+++ resolved
@@ -910,20 +910,16 @@
   </LocaleResource> 
   <LocaleResource Name="Admin.Configuration.Settings.Order.DeleteGiftCardUsageHistory.Hint">
     <Value>Check to delete gift card usage history after order cancellation</Value>
-<<<<<<< HEAD
   </LocaleResource>   
   <LocaleResource Name="Admin.Catalog.BulkEdit.Fields.ManageInventoryMethod.MultipleWarehouse">
     <Value>(multi-warehouse)</Value>
   </LocaleResource>    
   <LocaleResource Name="Admin.Configuration.Stores.Fields.DefaultLanguage.DefaultItemText">
     <Value>---</Value>
-  </LocaleResource>   
-=======
   </LocaleResource>
   <LocaleResource Name="Admin.Promotions.Discounts.Fields.DiscountLimitation.Hint">
     <Value>Choose the limitation of discount. This parameter will not be taken into account for recurring products/orders.</Value>
   </LocaleResource>
->>>>>>> 762a81fc
 </Language>
 '
 
