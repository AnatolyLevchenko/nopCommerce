﻿using System;
using System.Collections.Generic;
using System.Data.SqlClient;
using System.Linq;
using System.Security.Principal;
using System.Threading;
using Microsoft.AspNetCore.Mvc;
using Microsoft.AspNetCore.Mvc.Rendering;
using Nop.Core;
using Nop.Core.Caching;
using Nop.Core.Configuration;
using Nop.Core.Data;
using Nop.Core.Infrastructure;
using Nop.Core.Plugins;
using Nop.Services.Installation;
using Nop.Services.Plugins;
using Nop.Services.Security;
using Nop.Web.Framework.Security;
using Nop.Web.Infrastructure.Installation;
using Nop.Web.Models.Install;

namespace Nop.Web.Controllers
{
    public partial class InstallController : Controller
    {
        #region Fields

        private readonly IInstallationLocalizationService _locService;
        private readonly NopConfig _config;
        private readonly INopFileProvider _fileProvider;
        
        #endregion
        
        #region Ctor

        public InstallController(IInstallationLocalizationService locService, 
            NopConfig config,
            INopFileProvider fileProvider)
        {
            this._locService = locService;
            this._config = config;
            this._fileProvider = fileProvider;
        }
        
        #endregion
        
        #region Utilities

        /// <summary>
        /// A value indicating whether we use MARS (Multiple Active Result Sets)
        /// </summary>
        protected virtual bool UseMars
        {
            get { return false; }
        }

        /// <summary>
        /// Checks if the specified database exists, returns true if database exists
        /// </summary>
        /// <param name="connectionString">Connection string</param>
        /// <returns>Returns true if the database exists.</returns>
        protected virtual bool SqlServerDatabaseExists(string connectionString)
        {
            try
            {
                //just try to connect
                using (var conn = new SqlConnection(connectionString))
                {
                    conn.Open();
                }
                return true;
            }
            catch
            {
                return false;
            }
        }

        /// <summary>
        /// Creates a database on the server.
        /// </summary>
        /// <param name="connectionString">Connection string</param>
        /// <param name="collation">Server collation; the default one will be used if not specified</param>
        /// <param name="triesToConnect">
        /// Number of times to try to connect to database. 
        /// If connection cannot be open, then error will be returned. 
        /// Pass 0 to skip this validation.
        /// </param>
        /// <returns>Error</returns>
        protected virtual string CreateDatabase(string connectionString, string collation, int triesToConnect = 10)
        {
            try
            {
                //parse database name
                var builder = new SqlConnectionStringBuilder(connectionString);
                var databaseName = builder.InitialCatalog;
                //now create connection string to 'master' dabatase. It always exists.
                builder.InitialCatalog = "master";
                var masterCatalogConnectionString = builder.ToString();
                var query = $"CREATE DATABASE [{databaseName}]";
                if (!string.IsNullOrWhiteSpace(collation))
                    query = $"{query} COLLATE {collation}";
                using (var conn = new SqlConnection(masterCatalogConnectionString))
                {
                    conn.Open();
                    using (var command = new SqlCommand(query, conn))
                    {
                        command.ExecuteNonQuery();
                    }
                }

                //try connect
                if (triesToConnect > 0)
                {
                    //Sometimes on slow servers (hosting) there could be situations when database requires some time to be created.
                    //But we have already started creation of tables and sample data.
                    //As a result there is an exception thrown and the installation process cannot continue.
                    //That's why we are in a cycle of "triesToConnect" times trying to connect to a database with a delay of one second.
                    for (var i = 0; i <= triesToConnect; i++)
                    {
                        if (i == triesToConnect)
                            throw new Exception("Unable to connect to the new database. Please try one more time");

                        if (!this.SqlServerDatabaseExists(connectionString))
                            Thread.Sleep(1000);
                        else
                            break;
                    }
                }

                return string.Empty;
            }
            catch (Exception ex)
            {
                return string.Format(_locService.GetResource("DatabaseCreationError"), ex.Message);
            }
        }

        /// <summary>
        /// Create contents of connection strings used by the SqlConnection class
        /// </summary>
        /// <param name="trustedConnection">Avalue that indicates whether User ID and Password are specified in the connection (when false) or whether the current Windows account credentials are used for authentication (when true)</param>
        /// <param name="serverName">The name or network address of the instance of SQL Server to connect to</param>
        /// <param name="databaseName">The name of the database associated with the connection</param>
        /// <param name="userName">The user ID to be used when connecting to SQL Server</param>
        /// <param name="password">The password for the SQL Server account</param>
        /// <param name="timeout">The connection timeout</param>
        /// <returns>Connection string</returns>
        protected virtual string CreateConnectionString(bool trustedConnection,
            string serverName, string databaseName,
            string userName, string password, int timeout = 0)
        {
            var builder = new SqlConnectionStringBuilder
            {
                IntegratedSecurity = trustedConnection,
                DataSource = serverName,
                InitialCatalog = databaseName
            };
            if (!trustedConnection)
            {
                builder.UserID = userName;
                builder.Password = password;
            }
            builder.PersistSecurityInfo = false;
            if (this.UseMars)
            {
                builder.MultipleActiveResultSets = true;
            }
            if (timeout > 0)
            {
                builder.ConnectTimeout = timeout;
            }
            return builder.ConnectionString;
        }
        
        #endregion
        
        #region Methods

        public virtual IActionResult Index()
        {
            if (DataSettingsManager.DatabaseIsInstalled)
                return RedirectToRoute("HomePage");

            var model = new InstallModel
            {
                AdminEmail = "admin@yourStore.com",
                InstallSampleData = false,
                DatabaseConnectionString = "",
                DataProvider = DataProviderType.SqlServer,
                //fast installation service does not support SQL compact
                DisableSampleDataOption = _config.DisableSampleDataDuringInstallation,
                SqlAuthenticationType = "sqlauthentication",
                SqlConnectionInfo = "sqlconnectioninfo_values",
                SqlServerCreateDatabase = false,
                UseCustomCollation = false,
                Collation = "SQL_Latin1_General_CP1_CI_AS",
            };
            foreach (var lang in _locService.GetAvailableLanguages())
            {
                model.AvailableLanguages.Add(new SelectListItem
                {
                    Value = Url.Action("ChangeLanguage", "Install", new { language = lang.Code }),
                    Text = lang.Name,
                    Selected = _locService.GetCurrentLanguage().Code == lang.Code,
                });
            }

            return View(model);
        }

        [HttpPost]
        public virtual IActionResult Index(InstallModel model)
        {
            if (DataSettingsManager.DatabaseIsInstalled)
                return RedirectToRoute("HomePage");

            if (model.DatabaseConnectionString != null)
                model.DatabaseConnectionString = model.DatabaseConnectionString.Trim();

            //prepare language list
            foreach (var lang in _locService.GetAvailableLanguages())
            {
                model.AvailableLanguages.Add(new SelectListItem
                {
                    Value = Url.Action("ChangeLanguage", "Install", new { language = lang.Code }),
                    Text = lang.Name,
                    Selected = _locService.GetCurrentLanguage().Code == lang.Code,
                });
            }

            model.DisableSampleDataOption = _config.DisableSampleDataDuringInstallation;

            //SQL Server
            if (model.DataProvider == DataProviderType.SqlServer)
            {
                if (model.SqlConnectionInfo.Equals("sqlconnectioninfo_raw", StringComparison.InvariantCultureIgnoreCase))
                {
                    //raw connection string
                    if (string.IsNullOrEmpty(model.DatabaseConnectionString))
                        ModelState.AddModelError("", _locService.GetResource("ConnectionStringRequired"));

                    try
                    {
                        //try to create connection string
                        new SqlConnectionStringBuilder(model.DatabaseConnectionString);
                    }
                    catch
                    {
                        ModelState.AddModelError("", _locService.GetResource("ConnectionStringWrongFormat"));
                    }
                }
                else
                {
                    //values
                    if (string.IsNullOrEmpty(model.SqlServerName))
                        ModelState.AddModelError("", _locService.GetResource("SqlServerNameRequired"));
                    if (string.IsNullOrEmpty(model.SqlDatabaseName))
                        ModelState.AddModelError("", _locService.GetResource("DatabaseNameRequired"));

                    //authentication type
                    if (model.SqlAuthenticationType.Equals("sqlauthentication", StringComparison.InvariantCultureIgnoreCase))
                    {
                        //SQL authentication
                        if (string.IsNullOrEmpty(model.SqlServerUsername))
                            ModelState.AddModelError("", _locService.GetResource("SqlServerUsernameRequired"));
                        if (string.IsNullOrEmpty(model.SqlServerPassword))
                            ModelState.AddModelError("", _locService.GetResource("SqlServerPasswordRequired"));
                    }
                }
            }

            //Consider granting access rights to the resource to the ASP.NET request identity. 
            //ASP.NET has a base process identity 
            //(typically {MACHINE}\ASPNET on IIS 5 or Network Service on IIS 6 and IIS 7, 
            //and the configured application pool identity on IIS 7.5) that is used if the application is not impersonating.
            //If the application is impersonating via <identity impersonate="true"/>, 
            //the identity will be the anonymous user (typically IUSR_MACHINENAME) or the authenticated request user.
            var webHelper = EngineContext.Current.Resolve<IWebHelper>();
            //validate permissions
            var dirsToCheck = FilePermissionHelper.GetDirectoriesWrite();
            foreach (var dir in dirsToCheck)
                if (!FilePermissionHelper.CheckPermissions(dir, false, true, true, false))
                    ModelState.AddModelError("", string.Format(_locService.GetResource("ConfigureDirectoryPermissions"), WindowsIdentity.GetCurrent().Name, dir));

            var filesToCheck = FilePermissionHelper.GetFilesWrite();
            foreach (var file in filesToCheck)
                if (!FilePermissionHelper.CheckPermissions(file, false, true, true, true))
                    ModelState.AddModelError("", string.Format(_locService.GetResource("ConfigureFilePermissions"), WindowsIdentity.GetCurrent().Name, file));

            if (ModelState.IsValid)
            {
<<<<<<< HEAD
                var settingsManager = new DataSettingsManager(_fileProvider);
=======
>>>>>>> 00421e11
                try
                {
                    string connectionString;
                    if (model.DataProvider == DataProviderType.SqlServer)
                    {
                        //SQL Server

                        if (model.SqlConnectionInfo.Equals("sqlconnectioninfo_raw", StringComparison.InvariantCultureIgnoreCase))
                        {
                            //raw connection string

                            //we know that MARS option is required when using Entity Framework
                            //let's ensure that it's specified
                            var sqlCsb = new SqlConnectionStringBuilder(model.DatabaseConnectionString);
                            if (this.UseMars)
                            {
                                sqlCsb.MultipleActiveResultSets = true;
                            }
                            connectionString = sqlCsb.ToString();
                        }
                        else
                        {
                            //values
                            connectionString = CreateConnectionString(model.SqlAuthenticationType == "windowsauthentication",
                                model.SqlServerName, model.SqlDatabaseName,
                                model.SqlServerUsername, model.SqlServerPassword);
                        }

                        if (model.SqlServerCreateDatabase)
                        {
                            if (!SqlServerDatabaseExists(connectionString))
                            {
                                //create database
                                var collation = model.UseCustomCollation ? model.Collation : "";
                                var errorCreatingDatabase = CreateDatabase(connectionString, collation);
                                if (!string.IsNullOrEmpty(errorCreatingDatabase))
                                    throw new Exception(errorCreatingDatabase);
                            }
                        }
                        else
                        {
                            //check whether database exists
                            if (!SqlServerDatabaseExists(connectionString))
                                throw new Exception(_locService.GetResource("DatabaseNotExists"));
                        }
                    }
                    else
                    {
                        //SQL CE
                        var databaseFileName = "Nop.Db.sdf";
                        var databasePath = @"|DataDirectory|\" + databaseFileName;
                        connectionString = "Data Source=" + databasePath + ";Persist Security Info=False";

                        //drop database if exists
                        var databaseFullPath = _fileProvider.MapPath("~/App_Data/") + databaseFileName;
                        if (_fileProvider.FileExists(databaseFullPath))
                        {
                            _fileProvider.DeleteFile(databaseFullPath);
                        }
                    }

                    //save settings
                    DataSettingsManager.SaveSettings(new DataSettings
                    {
                        DataProvider = model.DataProvider,
                        DataConnectionString = connectionString
                    });

                    //initialize database
                    EngineContext.Current.Resolve<IDataProvider>().InitializeDatabase();

                    //now resolve installation service
                    var installationService = EngineContext.Current.Resolve<IInstallationService>();
                    installationService.InstallData(model.AdminEmail, model.AdminPassword, model.InstallSampleData);

                    //reset cache
                    DataSettingsManager.ResetCache();

                    //install plugins
                    PluginManager.MarkAllPluginsAsUninstalled();
                    var pluginFinder = EngineContext.Current.Resolve<IPluginFinder>();
                    var plugins = pluginFinder.GetPlugins<IPlugin>(LoadPluginsMode.All)
                        .ToList()
                        .OrderBy(x => x.PluginDescriptor.Group)
                        .ThenBy(x => x.PluginDescriptor.DisplayOrder)
                        .ToList();
                    var pluginsIgnoredDuringInstallation = string.IsNullOrEmpty(_config.PluginsIgnoredDuringInstallation) ?
                        new List<string>() :
                        _config.PluginsIgnoredDuringInstallation
                        .Split(new[] { ',' }, StringSplitOptions.RemoveEmptyEntries)
                        .Select(x => x.Trim())
                        .ToList();
                    foreach (var plugin in plugins)
                    {
                        if (pluginsIgnoredDuringInstallation.Contains(plugin.PluginDescriptor.SystemName))
                            continue;

                        plugin.Install();
                    }

                    //register default permissions
                    //var permissionProviders = EngineContext.Current.Resolve<ITypeFinder>().FindClassesOfType<IPermissionProvider>();
                    var permissionProviders = new List<Type> {typeof(StandardPermissionProvider)};
                    foreach (var providerType in permissionProviders)
                    {
                        var provider = (IPermissionProvider)Activator.CreateInstance(providerType);
                        EngineContext.Current.Resolve<IPermissionService>().InstallPermissions(provider);
                    }

                    //restart application
                    webHelper.RestartAppDomain();

                    //Redirect to home page
                    return RedirectToRoute("HomePage");
                }
                catch (Exception exception)
                {
                    //reset cache
                    DataSettingsManager.ResetCache();
                    
                    var cacheManager = EngineContext.Current.Resolve<IStaticCacheManager>();
                    cacheManager.Clear();

                    //clear provider settings if something got wrong
                    DataSettingsManager.SaveSettings(new DataSettings());

                    ModelState.AddModelError("", string.Format(_locService.GetResource("SetupFailed"), exception.Message));
                }
            }
            return View(model);
        }

        public virtual IActionResult ChangeLanguage(string language)
        {
            if (DataSettingsManager.DatabaseIsInstalled)
                return RedirectToRoute("HomePage");

            _locService.SaveCurrentLanguage(language);

            //Reload the page
            return RedirectToAction("Index", "Install");
        }

        [HttpPost]
        public virtual IActionResult RestartInstall()
        {
            if (DataSettingsManager.DatabaseIsInstalled)
                return RedirectToRoute("HomePage");

            //restart application
            var webHelper = EngineContext.Current.Resolve<IWebHelper>();
            webHelper.RestartAppDomain();

            //Redirect to home page
            return RedirectToRoute("HomePage");
        }
        
        #endregion
    }
}<|MERGE_RESOLUTION|>--- conflicted
+++ resolved
@@ -1,456 +1,449 @@
-﻿using System;
-using System.Collections.Generic;
-using System.Data.SqlClient;
-using System.Linq;
-using System.Security.Principal;
-using System.Threading;
-using Microsoft.AspNetCore.Mvc;
-using Microsoft.AspNetCore.Mvc.Rendering;
-using Nop.Core;
-using Nop.Core.Caching;
-using Nop.Core.Configuration;
-using Nop.Core.Data;
-using Nop.Core.Infrastructure;
-using Nop.Core.Plugins;
-using Nop.Services.Installation;
-using Nop.Services.Plugins;
-using Nop.Services.Security;
-using Nop.Web.Framework.Security;
-using Nop.Web.Infrastructure.Installation;
-using Nop.Web.Models.Install;
-
-namespace Nop.Web.Controllers
-{
-    public partial class InstallController : Controller
-    {
-        #region Fields
-
-        private readonly IInstallationLocalizationService _locService;
-        private readonly NopConfig _config;
-        private readonly INopFileProvider _fileProvider;
-        
-        #endregion
-        
-        #region Ctor
-
-        public InstallController(IInstallationLocalizationService locService, 
-            NopConfig config,
-            INopFileProvider fileProvider)
-        {
-            this._locService = locService;
-            this._config = config;
-            this._fileProvider = fileProvider;
-        }
-        
-        #endregion
-        
-        #region Utilities
-
-        /// <summary>
-        /// A value indicating whether we use MARS (Multiple Active Result Sets)
-        /// </summary>
-        protected virtual bool UseMars
-        {
-            get { return false; }
-        }
-
-        /// <summary>
-        /// Checks if the specified database exists, returns true if database exists
-        /// </summary>
-        /// <param name="connectionString">Connection string</param>
-        /// <returns>Returns true if the database exists.</returns>
-        protected virtual bool SqlServerDatabaseExists(string connectionString)
-        {
-            try
-            {
-                //just try to connect
-                using (var conn = new SqlConnection(connectionString))
-                {
-                    conn.Open();
-                }
-                return true;
-            }
-            catch
-            {
-                return false;
-            }
-        }
-
-        /// <summary>
-        /// Creates a database on the server.
-        /// </summary>
-        /// <param name="connectionString">Connection string</param>
-        /// <param name="collation">Server collation; the default one will be used if not specified</param>
-        /// <param name="triesToConnect">
-        /// Number of times to try to connect to database. 
-        /// If connection cannot be open, then error will be returned. 
-        /// Pass 0 to skip this validation.
-        /// </param>
-        /// <returns>Error</returns>
-        protected virtual string CreateDatabase(string connectionString, string collation, int triesToConnect = 10)
-        {
-            try
-            {
-                //parse database name
-                var builder = new SqlConnectionStringBuilder(connectionString);
-                var databaseName = builder.InitialCatalog;
-                //now create connection string to 'master' dabatase. It always exists.
-                builder.InitialCatalog = "master";
-                var masterCatalogConnectionString = builder.ToString();
-                var query = $"CREATE DATABASE [{databaseName}]";
-                if (!string.IsNullOrWhiteSpace(collation))
-                    query = $"{query} COLLATE {collation}";
-                using (var conn = new SqlConnection(masterCatalogConnectionString))
-                {
-                    conn.Open();
-                    using (var command = new SqlCommand(query, conn))
-                    {
-                        command.ExecuteNonQuery();
-                    }
-                }
-
-                //try connect
-                if (triesToConnect > 0)
-                {
-                    //Sometimes on slow servers (hosting) there could be situations when database requires some time to be created.
-                    //But we have already started creation of tables and sample data.
-                    //As a result there is an exception thrown and the installation process cannot continue.
-                    //That's why we are in a cycle of "triesToConnect" times trying to connect to a database with a delay of one second.
-                    for (var i = 0; i <= triesToConnect; i++)
-                    {
-                        if (i == triesToConnect)
-                            throw new Exception("Unable to connect to the new database. Please try one more time");
-
-                        if (!this.SqlServerDatabaseExists(connectionString))
-                            Thread.Sleep(1000);
-                        else
-                            break;
-                    }
-                }
-
-                return string.Empty;
-            }
-            catch (Exception ex)
-            {
-                return string.Format(_locService.GetResource("DatabaseCreationError"), ex.Message);
-            }
-        }
-
-        /// <summary>
-        /// Create contents of connection strings used by the SqlConnection class
-        /// </summary>
-        /// <param name="trustedConnection">Avalue that indicates whether User ID and Password are specified in the connection (when false) or whether the current Windows account credentials are used for authentication (when true)</param>
-        /// <param name="serverName">The name or network address of the instance of SQL Server to connect to</param>
-        /// <param name="databaseName">The name of the database associated with the connection</param>
-        /// <param name="userName">The user ID to be used when connecting to SQL Server</param>
-        /// <param name="password">The password for the SQL Server account</param>
-        /// <param name="timeout">The connection timeout</param>
-        /// <returns>Connection string</returns>
-        protected virtual string CreateConnectionString(bool trustedConnection,
-            string serverName, string databaseName,
-            string userName, string password, int timeout = 0)
-        {
-            var builder = new SqlConnectionStringBuilder
-            {
-                IntegratedSecurity = trustedConnection,
-                DataSource = serverName,
-                InitialCatalog = databaseName
-            };
-            if (!trustedConnection)
-            {
-                builder.UserID = userName;
-                builder.Password = password;
-            }
-            builder.PersistSecurityInfo = false;
-            if (this.UseMars)
-            {
-                builder.MultipleActiveResultSets = true;
-            }
-            if (timeout > 0)
-            {
-                builder.ConnectTimeout = timeout;
-            }
-            return builder.ConnectionString;
-        }
-        
-        #endregion
-        
-        #region Methods
-
-        public virtual IActionResult Index()
-        {
-            if (DataSettingsManager.DatabaseIsInstalled)
-                return RedirectToRoute("HomePage");
-
-            var model = new InstallModel
-            {
-                AdminEmail = "admin@yourStore.com",
-                InstallSampleData = false,
-                DatabaseConnectionString = "",
-                DataProvider = DataProviderType.SqlServer,
-                //fast installation service does not support SQL compact
-                DisableSampleDataOption = _config.DisableSampleDataDuringInstallation,
-                SqlAuthenticationType = "sqlauthentication",
-                SqlConnectionInfo = "sqlconnectioninfo_values",
-                SqlServerCreateDatabase = false,
-                UseCustomCollation = false,
-                Collation = "SQL_Latin1_General_CP1_CI_AS",
-            };
-            foreach (var lang in _locService.GetAvailableLanguages())
-            {
-                model.AvailableLanguages.Add(new SelectListItem
-                {
-                    Value = Url.Action("ChangeLanguage", "Install", new { language = lang.Code }),
-                    Text = lang.Name,
-                    Selected = _locService.GetCurrentLanguage().Code == lang.Code,
-                });
-            }
-
-            return View(model);
-        }
-
-        [HttpPost]
-        public virtual IActionResult Index(InstallModel model)
-        {
-            if (DataSettingsManager.DatabaseIsInstalled)
-                return RedirectToRoute("HomePage");
-
-            if (model.DatabaseConnectionString != null)
-                model.DatabaseConnectionString = model.DatabaseConnectionString.Trim();
-
-            //prepare language list
-            foreach (var lang in _locService.GetAvailableLanguages())
-            {
-                model.AvailableLanguages.Add(new SelectListItem
-                {
-                    Value = Url.Action("ChangeLanguage", "Install", new { language = lang.Code }),
-                    Text = lang.Name,
-                    Selected = _locService.GetCurrentLanguage().Code == lang.Code,
-                });
-            }
-
-            model.DisableSampleDataOption = _config.DisableSampleDataDuringInstallation;
-
-            //SQL Server
-            if (model.DataProvider == DataProviderType.SqlServer)
-            {
-                if (model.SqlConnectionInfo.Equals("sqlconnectioninfo_raw", StringComparison.InvariantCultureIgnoreCase))
-                {
-                    //raw connection string
-                    if (string.IsNullOrEmpty(model.DatabaseConnectionString))
-                        ModelState.AddModelError("", _locService.GetResource("ConnectionStringRequired"));
-
-                    try
-                    {
-                        //try to create connection string
-                        new SqlConnectionStringBuilder(model.DatabaseConnectionString);
-                    }
-                    catch
-                    {
-                        ModelState.AddModelError("", _locService.GetResource("ConnectionStringWrongFormat"));
-                    }
-                }
-                else
-                {
-                    //values
-                    if (string.IsNullOrEmpty(model.SqlServerName))
-                        ModelState.AddModelError("", _locService.GetResource("SqlServerNameRequired"));
-                    if (string.IsNullOrEmpty(model.SqlDatabaseName))
-                        ModelState.AddModelError("", _locService.GetResource("DatabaseNameRequired"));
-
-                    //authentication type
-                    if (model.SqlAuthenticationType.Equals("sqlauthentication", StringComparison.InvariantCultureIgnoreCase))
-                    {
-                        //SQL authentication
-                        if (string.IsNullOrEmpty(model.SqlServerUsername))
-                            ModelState.AddModelError("", _locService.GetResource("SqlServerUsernameRequired"));
-                        if (string.IsNullOrEmpty(model.SqlServerPassword))
-                            ModelState.AddModelError("", _locService.GetResource("SqlServerPasswordRequired"));
-                    }
-                }
-            }
-
-            //Consider granting access rights to the resource to the ASP.NET request identity. 
-            //ASP.NET has a base process identity 
-            //(typically {MACHINE}\ASPNET on IIS 5 or Network Service on IIS 6 and IIS 7, 
-            //and the configured application pool identity on IIS 7.5) that is used if the application is not impersonating.
-            //If the application is impersonating via <identity impersonate="true"/>, 
-            //the identity will be the anonymous user (typically IUSR_MACHINENAME) or the authenticated request user.
-            var webHelper = EngineContext.Current.Resolve<IWebHelper>();
-            //validate permissions
-            var dirsToCheck = FilePermissionHelper.GetDirectoriesWrite();
-            foreach (var dir in dirsToCheck)
-                if (!FilePermissionHelper.CheckPermissions(dir, false, true, true, false))
-                    ModelState.AddModelError("", string.Format(_locService.GetResource("ConfigureDirectoryPermissions"), WindowsIdentity.GetCurrent().Name, dir));
-
-            var filesToCheck = FilePermissionHelper.GetFilesWrite();
-            foreach (var file in filesToCheck)
-                if (!FilePermissionHelper.CheckPermissions(file, false, true, true, true))
-                    ModelState.AddModelError("", string.Format(_locService.GetResource("ConfigureFilePermissions"), WindowsIdentity.GetCurrent().Name, file));
-
-            if (ModelState.IsValid)
-            {
-<<<<<<< HEAD
-                var settingsManager = new DataSettingsManager(_fileProvider);
-=======
->>>>>>> 00421e11
-                try
-                {
-                    string connectionString;
-                    if (model.DataProvider == DataProviderType.SqlServer)
-                    {
-                        //SQL Server
-
-                        if (model.SqlConnectionInfo.Equals("sqlconnectioninfo_raw", StringComparison.InvariantCultureIgnoreCase))
-                        {
-                            //raw connection string
-
-                            //we know that MARS option is required when using Entity Framework
-                            //let's ensure that it's specified
-                            var sqlCsb = new SqlConnectionStringBuilder(model.DatabaseConnectionString);
-                            if (this.UseMars)
-                            {
-                                sqlCsb.MultipleActiveResultSets = true;
-                            }
-                            connectionString = sqlCsb.ToString();
-                        }
-                        else
-                        {
-                            //values
-                            connectionString = CreateConnectionString(model.SqlAuthenticationType == "windowsauthentication",
-                                model.SqlServerName, model.SqlDatabaseName,
-                                model.SqlServerUsername, model.SqlServerPassword);
-                        }
-
-                        if (model.SqlServerCreateDatabase)
-                        {
-                            if (!SqlServerDatabaseExists(connectionString))
-                            {
-                                //create database
-                                var collation = model.UseCustomCollation ? model.Collation : "";
-                                var errorCreatingDatabase = CreateDatabase(connectionString, collation);
-                                if (!string.IsNullOrEmpty(errorCreatingDatabase))
-                                    throw new Exception(errorCreatingDatabase);
-                            }
-                        }
-                        else
-                        {
-                            //check whether database exists
-                            if (!SqlServerDatabaseExists(connectionString))
-                                throw new Exception(_locService.GetResource("DatabaseNotExists"));
-                        }
-                    }
-                    else
-                    {
-                        //SQL CE
-                        var databaseFileName = "Nop.Db.sdf";
-                        var databasePath = @"|DataDirectory|\" + databaseFileName;
-                        connectionString = "Data Source=" + databasePath + ";Persist Security Info=False";
-
-                        //drop database if exists
-                        var databaseFullPath = _fileProvider.MapPath("~/App_Data/") + databaseFileName;
-                        if (_fileProvider.FileExists(databaseFullPath))
-                        {
-                            _fileProvider.DeleteFile(databaseFullPath);
-                        }
-                    }
-
-                    //save settings
-                    DataSettingsManager.SaveSettings(new DataSettings
-                    {
-                        DataProvider = model.DataProvider,
-                        DataConnectionString = connectionString
-                    });
-
-                    //initialize database
-                    EngineContext.Current.Resolve<IDataProvider>().InitializeDatabase();
-
-                    //now resolve installation service
-                    var installationService = EngineContext.Current.Resolve<IInstallationService>();
-                    installationService.InstallData(model.AdminEmail, model.AdminPassword, model.InstallSampleData);
-
-                    //reset cache
-                    DataSettingsManager.ResetCache();
-
-                    //install plugins
-                    PluginManager.MarkAllPluginsAsUninstalled();
-                    var pluginFinder = EngineContext.Current.Resolve<IPluginFinder>();
-                    var plugins = pluginFinder.GetPlugins<IPlugin>(LoadPluginsMode.All)
-                        .ToList()
-                        .OrderBy(x => x.PluginDescriptor.Group)
-                        .ThenBy(x => x.PluginDescriptor.DisplayOrder)
-                        .ToList();
-                    var pluginsIgnoredDuringInstallation = string.IsNullOrEmpty(_config.PluginsIgnoredDuringInstallation) ?
-                        new List<string>() :
-                        _config.PluginsIgnoredDuringInstallation
-                        .Split(new[] { ',' }, StringSplitOptions.RemoveEmptyEntries)
-                        .Select(x => x.Trim())
-                        .ToList();
-                    foreach (var plugin in plugins)
-                    {
-                        if (pluginsIgnoredDuringInstallation.Contains(plugin.PluginDescriptor.SystemName))
-                            continue;
-
-                        plugin.Install();
-                    }
-
-                    //register default permissions
-                    //var permissionProviders = EngineContext.Current.Resolve<ITypeFinder>().FindClassesOfType<IPermissionProvider>();
-                    var permissionProviders = new List<Type> {typeof(StandardPermissionProvider)};
-                    foreach (var providerType in permissionProviders)
-                    {
-                        var provider = (IPermissionProvider)Activator.CreateInstance(providerType);
-                        EngineContext.Current.Resolve<IPermissionService>().InstallPermissions(provider);
-                    }
-
-                    //restart application
-                    webHelper.RestartAppDomain();
-
-                    //Redirect to home page
-                    return RedirectToRoute("HomePage");
-                }
-                catch (Exception exception)
-                {
-                    //reset cache
-                    DataSettingsManager.ResetCache();
-                    
-                    var cacheManager = EngineContext.Current.Resolve<IStaticCacheManager>();
-                    cacheManager.Clear();
-
-                    //clear provider settings if something got wrong
-                    DataSettingsManager.SaveSettings(new DataSettings());
-
-                    ModelState.AddModelError("", string.Format(_locService.GetResource("SetupFailed"), exception.Message));
-                }
-            }
-            return View(model);
-        }
-
-        public virtual IActionResult ChangeLanguage(string language)
-        {
-            if (DataSettingsManager.DatabaseIsInstalled)
-                return RedirectToRoute("HomePage");
-
-            _locService.SaveCurrentLanguage(language);
-
-            //Reload the page
-            return RedirectToAction("Index", "Install");
-        }
-
-        [HttpPost]
-        public virtual IActionResult RestartInstall()
-        {
-            if (DataSettingsManager.DatabaseIsInstalled)
-                return RedirectToRoute("HomePage");
-
-            //restart application
-            var webHelper = EngineContext.Current.Resolve<IWebHelper>();
-            webHelper.RestartAppDomain();
-
-            //Redirect to home page
-            return RedirectToRoute("HomePage");
-        }
-        
-        #endregion
-    }
+﻿using System;
+using System.Collections.Generic;
+using System.Data.SqlClient;
+using System.Linq;
+using System.Security.Principal;
+using System.Threading;
+using Microsoft.AspNetCore.Mvc;
+using Microsoft.AspNetCore.Mvc.Rendering;
+using Nop.Core;
+using Nop.Core.Caching;
+using Nop.Core.Configuration;
+using Nop.Core.Data;
+using Nop.Core.Infrastructure;
+using Nop.Core.Plugins;
+using Nop.Services.Installation;
+using Nop.Services.Plugins;
+using Nop.Services.Security;
+using Nop.Web.Framework.Security;
+using Nop.Web.Infrastructure.Installation;
+using Nop.Web.Models.Install;
+
+namespace Nop.Web.Controllers
+{
+    public partial class InstallController : Controller
+    {
+        #region Fields
+
+        private readonly IInstallationLocalizationService _locService;
+        private readonly NopConfig _config;
+        
+        #endregion
+        
+        #region Ctor
+
+        public InstallController(IInstallationLocalizationService locService, NopConfig config)
+        {
+            this._locService = locService;
+            this._config = config;
+        }
+        
+        #endregion
+        
+        #region Utilities
+
+        /// <summary>
+        /// A value indicating whether we use MARS (Multiple Active Result Sets)
+        /// </summary>
+        protected virtual bool UseMars
+        {
+            get { return false; }
+        }
+
+        /// <summary>
+        /// Checks if the specified database exists, returns true if database exists
+        /// </summary>
+        /// <param name="connectionString">Connection string</param>
+        /// <returns>Returns true if the database exists.</returns>
+        protected virtual bool SqlServerDatabaseExists(string connectionString)
+        {
+            try
+            {
+                //just try to connect
+                using (var conn = new SqlConnection(connectionString))
+                {
+                    conn.Open();
+                }
+                return true;
+            }
+            catch
+            {
+                return false;
+            }
+        }
+
+        /// <summary>
+        /// Creates a database on the server.
+        /// </summary>
+        /// <param name="connectionString">Connection string</param>
+        /// <param name="collation">Server collation; the default one will be used if not specified</param>
+        /// <param name="triesToConnect">
+        /// Number of times to try to connect to database. 
+        /// If connection cannot be open, then error will be returned. 
+        /// Pass 0 to skip this validation.
+        /// </param>
+        /// <returns>Error</returns>
+        protected virtual string CreateDatabase(string connectionString, string collation, int triesToConnect = 10)
+        {
+            try
+            {
+                //parse database name
+                var builder = new SqlConnectionStringBuilder(connectionString);
+                var databaseName = builder.InitialCatalog;
+                //now create connection string to 'master' dabatase. It always exists.
+                builder.InitialCatalog = "master";
+                var masterCatalogConnectionString = builder.ToString();
+                var query = $"CREATE DATABASE [{databaseName}]";
+                if (!string.IsNullOrWhiteSpace(collation))
+                    query = $"{query} COLLATE {collation}";
+                using (var conn = new SqlConnection(masterCatalogConnectionString))
+                {
+                    conn.Open();
+                    using (var command = new SqlCommand(query, conn))
+                    {
+                        command.ExecuteNonQuery();
+                    }
+                }
+
+                //try connect
+                if (triesToConnect > 0)
+                {
+                    //Sometimes on slow servers (hosting) there could be situations when database requires some time to be created.
+                    //But we have already started creation of tables and sample data.
+                    //As a result there is an exception thrown and the installation process cannot continue.
+                    //That's why we are in a cycle of "triesToConnect" times trying to connect to a database with a delay of one second.
+                    for (var i = 0; i <= triesToConnect; i++)
+                    {
+                        if (i == triesToConnect)
+                            throw new Exception("Unable to connect to the new database. Please try one more time");
+
+                        if (!this.SqlServerDatabaseExists(connectionString))
+                            Thread.Sleep(1000);
+                        else
+                            break;
+                    }
+                }
+
+                return string.Empty;
+            }
+            catch (Exception ex)
+            {
+                return string.Format(_locService.GetResource("DatabaseCreationError"), ex.Message);
+            }
+        }
+
+        /// <summary>
+        /// Create contents of connection strings used by the SqlConnection class
+        /// </summary>
+        /// <param name="trustedConnection">Avalue that indicates whether User ID and Password are specified in the connection (when false) or whether the current Windows account credentials are used for authentication (when true)</param>
+        /// <param name="serverName">The name or network address of the instance of SQL Server to connect to</param>
+        /// <param name="databaseName">The name of the database associated with the connection</param>
+        /// <param name="userName">The user ID to be used when connecting to SQL Server</param>
+        /// <param name="password">The password for the SQL Server account</param>
+        /// <param name="timeout">The connection timeout</param>
+        /// <returns>Connection string</returns>
+        protected virtual string CreateConnectionString(bool trustedConnection,
+            string serverName, string databaseName,
+            string userName, string password, int timeout = 0)
+        {
+            var builder = new SqlConnectionStringBuilder
+            {
+                IntegratedSecurity = trustedConnection,
+                DataSource = serverName,
+                InitialCatalog = databaseName
+            };
+            if (!trustedConnection)
+            {
+                builder.UserID = userName;
+                builder.Password = password;
+            }
+            builder.PersistSecurityInfo = false;
+            if (this.UseMars)
+            {
+                builder.MultipleActiveResultSets = true;
+            }
+            if (timeout > 0)
+            {
+                builder.ConnectTimeout = timeout;
+            }
+            return builder.ConnectionString;
+        }
+        
+        #endregion
+        
+        #region Methods
+
+        public virtual IActionResult Index()
+        {
+            if (DataSettingsManager.DatabaseIsInstalled)
+                return RedirectToRoute("HomePage");
+
+            var model = new InstallModel
+            {
+                AdminEmail = "admin@yourStore.com",
+                InstallSampleData = false,
+                DatabaseConnectionString = "",
+                DataProvider = DataProviderType.SqlServer,
+                //fast installation service does not support SQL compact
+                DisableSampleDataOption = _config.DisableSampleDataDuringInstallation,
+                SqlAuthenticationType = "sqlauthentication",
+                SqlConnectionInfo = "sqlconnectioninfo_values",
+                SqlServerCreateDatabase = false,
+                UseCustomCollation = false,
+                Collation = "SQL_Latin1_General_CP1_CI_AS",
+            };
+            foreach (var lang in _locService.GetAvailableLanguages())
+            {
+                model.AvailableLanguages.Add(new SelectListItem
+                {
+                    Value = Url.Action("ChangeLanguage", "Install", new { language = lang.Code }),
+                    Text = lang.Name,
+                    Selected = _locService.GetCurrentLanguage().Code == lang.Code,
+                });
+            }
+
+            return View(model);
+        }
+
+        [HttpPost]
+        public virtual IActionResult Index(InstallModel model)
+        {
+            if (DataSettingsManager.DatabaseIsInstalled)
+                return RedirectToRoute("HomePage");
+
+            if (model.DatabaseConnectionString != null)
+                model.DatabaseConnectionString = model.DatabaseConnectionString.Trim();
+
+            //prepare language list
+            foreach (var lang in _locService.GetAvailableLanguages())
+            {
+                model.AvailableLanguages.Add(new SelectListItem
+                {
+                    Value = Url.Action("ChangeLanguage", "Install", new { language = lang.Code }),
+                    Text = lang.Name,
+                    Selected = _locService.GetCurrentLanguage().Code == lang.Code,
+                });
+            }
+
+            model.DisableSampleDataOption = _config.DisableSampleDataDuringInstallation;
+
+            //SQL Server
+            if (model.DataProvider == DataProviderType.SqlServer)
+            {
+                if (model.SqlConnectionInfo.Equals("sqlconnectioninfo_raw", StringComparison.InvariantCultureIgnoreCase))
+                {
+                    //raw connection string
+                    if (string.IsNullOrEmpty(model.DatabaseConnectionString))
+                        ModelState.AddModelError("", _locService.GetResource("ConnectionStringRequired"));
+
+                    try
+                    {
+                        //try to create connection string
+                        new SqlConnectionStringBuilder(model.DatabaseConnectionString);
+                    }
+                    catch
+                    {
+                        ModelState.AddModelError("", _locService.GetResource("ConnectionStringWrongFormat"));
+                    }
+                }
+                else
+                {
+                    //values
+                    if (string.IsNullOrEmpty(model.SqlServerName))
+                        ModelState.AddModelError("", _locService.GetResource("SqlServerNameRequired"));
+                    if (string.IsNullOrEmpty(model.SqlDatabaseName))
+                        ModelState.AddModelError("", _locService.GetResource("DatabaseNameRequired"));
+
+                    //authentication type
+                    if (model.SqlAuthenticationType.Equals("sqlauthentication", StringComparison.InvariantCultureIgnoreCase))
+                    {
+                        //SQL authentication
+                        if (string.IsNullOrEmpty(model.SqlServerUsername))
+                            ModelState.AddModelError("", _locService.GetResource("SqlServerUsernameRequired"));
+                        if (string.IsNullOrEmpty(model.SqlServerPassword))
+                            ModelState.AddModelError("", _locService.GetResource("SqlServerPasswordRequired"));
+                    }
+                }
+            }
+
+            //Consider granting access rights to the resource to the ASP.NET request identity. 
+            //ASP.NET has a base process identity 
+            //(typically {MACHINE}\ASPNET on IIS 5 or Network Service on IIS 6 and IIS 7, 
+            //and the configured application pool identity on IIS 7.5) that is used if the application is not impersonating.
+            //If the application is impersonating via <identity impersonate="true"/>, 
+            //the identity will be the anonymous user (typically IUSR_MACHINENAME) or the authenticated request user.
+            var webHelper = EngineContext.Current.Resolve<IWebHelper>();
+            //validate permissions
+            var dirsToCheck = FilePermissionHelper.GetDirectoriesWrite();
+            foreach (var dir in dirsToCheck)
+                if (!FilePermissionHelper.CheckPermissions(dir, false, true, true, false))
+                    ModelState.AddModelError("", string.Format(_locService.GetResource("ConfigureDirectoryPermissions"), WindowsIdentity.GetCurrent().Name, dir));
+
+            var filesToCheck = FilePermissionHelper.GetFilesWrite();
+            foreach (var file in filesToCheck)
+                if (!FilePermissionHelper.CheckPermissions(file, false, true, true, true))
+                    ModelState.AddModelError("", string.Format(_locService.GetResource("ConfigureFilePermissions"), WindowsIdentity.GetCurrent().Name, file));
+
+            if (ModelState.IsValid)
+            {
+                try
+                {
+                    string connectionString;
+                    if (model.DataProvider == DataProviderType.SqlServer)
+                    {
+                        //SQL Server
+
+                        if (model.SqlConnectionInfo.Equals("sqlconnectioninfo_raw", StringComparison.InvariantCultureIgnoreCase))
+                        {
+                            //raw connection string
+
+                            //we know that MARS option is required when using Entity Framework
+                            //let's ensure that it's specified
+                            var sqlCsb = new SqlConnectionStringBuilder(model.DatabaseConnectionString);
+                            if (this.UseMars)
+                            {
+                                sqlCsb.MultipleActiveResultSets = true;
+                            }
+                            connectionString = sqlCsb.ToString();
+                        }
+                        else
+                        {
+                            //values
+                            connectionString = CreateConnectionString(model.SqlAuthenticationType == "windowsauthentication",
+                                model.SqlServerName, model.SqlDatabaseName,
+                                model.SqlServerUsername, model.SqlServerPassword);
+                        }
+
+                        if (model.SqlServerCreateDatabase)
+                        {
+                            if (!SqlServerDatabaseExists(connectionString))
+                            {
+                                //create database
+                                var collation = model.UseCustomCollation ? model.Collation : "";
+                                var errorCreatingDatabase = CreateDatabase(connectionString, collation);
+                                if (!string.IsNullOrEmpty(errorCreatingDatabase))
+                                    throw new Exception(errorCreatingDatabase);
+                            }
+                        }
+                        else
+                        {
+                            //check whether database exists
+                            if (!SqlServerDatabaseExists(connectionString))
+                                throw new Exception(_locService.GetResource("DatabaseNotExists"));
+                        }
+                    }
+                    else
+                    {
+                        //SQL CE
+                        var databaseFileName = "Nop.Db.sdf";
+                        var databasePath = @"|DataDirectory|\" + databaseFileName;
+                        connectionString = "Data Source=" + databasePath + ";Persist Security Info=False";
+
+                        //drop database if exists
+                        var databaseFullPath = CommonHelper.MapPath("~/App_Data/") + databaseFileName;
+                        if (System.IO.File.Exists(databaseFullPath))
+                        {
+                            System.IO.File.Delete(databaseFullPath);
+                        }
+                    }
+
+                    //save settings
+                    DataSettingsManager.SaveSettings(new DataSettings
+                    {
+                        DataProvider = model.DataProvider,
+                        DataConnectionString = connectionString
+                    });
+
+                    //initialize database
+                    EngineContext.Current.Resolve<IDataProvider>().InitializeDatabase();
+
+                    //now resolve installation service
+                    var installationService = EngineContext.Current.Resolve<IInstallationService>();
+                    installationService.InstallData(model.AdminEmail, model.AdminPassword, model.InstallSampleData);
+
+                    //reset cache
+                    DataSettingsManager.ResetCache();
+
+                    //install plugins
+                    PluginManager.MarkAllPluginsAsUninstalled();
+                    var pluginFinder = EngineContext.Current.Resolve<IPluginFinder>();
+                    var plugins = pluginFinder.GetPlugins<IPlugin>(LoadPluginsMode.All)
+                        .ToList()
+                        .OrderBy(x => x.PluginDescriptor.Group)
+                        .ThenBy(x => x.PluginDescriptor.DisplayOrder)
+                        .ToList();
+                    var pluginsIgnoredDuringInstallation = string.IsNullOrEmpty(_config.PluginsIgnoredDuringInstallation) ?
+                        new List<string>() :
+                        _config.PluginsIgnoredDuringInstallation
+                        .Split(new[] { ',' }, StringSplitOptions.RemoveEmptyEntries)
+                        .Select(x => x.Trim())
+                        .ToList();
+                    foreach (var plugin in plugins)
+                    {
+                        if (pluginsIgnoredDuringInstallation.Contains(plugin.PluginDescriptor.SystemName))
+                            continue;
+
+                        plugin.Install();
+                    }
+
+                    //register default permissions
+                    //var permissionProviders = EngineContext.Current.Resolve<ITypeFinder>().FindClassesOfType<IPermissionProvider>();
+                    var permissionProviders = new List<Type>();
+                    permissionProviders.Add(typeof(StandardPermissionProvider));
+                    foreach (var providerType in permissionProviders)
+                    {
+                        var provider = (IPermissionProvider)Activator.CreateInstance(providerType);
+                        EngineContext.Current.Resolve<IPermissionService>().InstallPermissions(provider);
+                    }
+
+                    //restart application
+                    webHelper.RestartAppDomain();
+
+                    //Redirect to home page
+                    return RedirectToRoute("HomePage");
+                }
+                catch (Exception exception)
+                {
+                    //reset cache
+                    DataSettingsManager.ResetCache();
+                    
+                    var cacheManager = EngineContext.Current.Resolve<IStaticCacheManager>();
+                    cacheManager.Clear();
+
+                    //clear provider settings if something got wrong
+                    DataSettingsManager.SaveSettings(new DataSettings());
+
+                    ModelState.AddModelError("", string.Format(_locService.GetResource("SetupFailed"), exception.Message));
+                }
+            }
+            return View(model);
+        }
+
+        public virtual IActionResult ChangeLanguage(string language)
+        {
+            if (DataSettingsManager.DatabaseIsInstalled)
+                return RedirectToRoute("HomePage");
+
+            _locService.SaveCurrentLanguage(language);
+
+            //Reload the page
+            return RedirectToAction("Index", "Install");
+        }
+
+        [HttpPost]
+        public virtual IActionResult RestartInstall()
+        {
+            if (DataSettingsManager.DatabaseIsInstalled)
+                return RedirectToRoute("HomePage");
+
+            //restart application
+            var webHelper = EngineContext.Current.Resolve<IWebHelper>();
+            webHelper.RestartAppDomain();
+
+            //Redirect to home page
+            return RedirectToRoute("HomePage");
+        }
+        
+        #endregion
+    }
 }